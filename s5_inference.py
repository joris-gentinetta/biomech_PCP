# Run $env:KMP_DUPLICATE_LIB_OK="TRUE" in terminal to solve OMP error


import os

import serial
from serial.tools import list_ports
import sys
import argparse
import zmq
import threading
import struct
import time
import pandas as pd
import platform
from pathlib import Path
import yaml
from os.path import join

sys.path.append('/home/haptix/haptix/haptix_controller/handsim/src')


from helpers.EMGClass import EMG
from helpers.BesselFilter import BesselFilterArr
from helpers.ExponentialFilter import ExponentialFilterArr
from helpers.psyonicControllers import psyonicControllers
from helpers.psyonicControllers import create_controllers
from helpers.predict_utils import Config
import numpy as np
from scipy import signal
from collections import deque

class SimplifiedForceProcessor:
    """
    Simplified force processing:
    - Zeroing of force sensors when entering free space
    - Baseline drift correction only during free space
    """
    
    def __init__(self, sampling_freq=60.0):
        self.sampling_freq = sampling_freq
        self.finger_names = ['index', 'middle', 'ring', 'pinky', 'thumb']
        
        # Simple drift tracking (moving average during free space)
        self.drift_window_size = 150  # 2.5 seconds at 60Hz
        self.drift_buffers = [deque(maxlen=self.drift_window_size) for _ in range(5)]
        self.current_drift = np.zeros(5)
        
        # Force normalization constants (same as training)
        self.max_forces_per_finger = np.array([12.0, 12.0, 12.0, 12.0, 12.0])
        
        print("SimplifiedForceProcessor initialized")
    
    def extract_finger_forces_from_sensors(self, sensors_dict, touchNames):
        """
        Extract per-finger forces from sensor dictionary using touchNames order
        """
        finger_forces = np.zeros(5)
        
        for finger_idx, finger in enumerate(touchNames):
            finger_total = 0.0
            sensors_found = 0
            
            for sensor_idx in range(6):
                sensor_name = f'{finger}{sensor_idx}_Force'
                if sensor_name in sensors_dict:
                    value = sensors_dict[sensor_name]
                    if value != -1:  # Valid sensor reading
                        finger_total += value
                        sensors_found += 1
            
            if sensors_found > 0:
                finger_forces[finger_idx] = finger_total
            # else: finger_forces[finger_idx] remains 0
        
        return finger_forces
	
    def reset_baseline_immediately(self, current_forces):
        """
        zeroing baseline when entering free space mode
        """
        self.current_drift = current_forces.copy()
        
        # Clear drift buffers and start fresh
        for buffer in self.drift_buffers:
            buffer.clear()
        
        print(f"Forces immediately zeroed - new baseline: {self.current_drift}")
    
    def update_drift_baseline(self, finger_forces):
        """Update drift baseline during free space mode"""
        for finger_idx in range(5):
            self.drift_buffers[finger_idx].append(finger_forces[finger_idx])
            
            # Update current drift estimate (median of recent values)
            if len(self.drift_buffers[finger_idx]) > 10:
                self.current_drift[finger_idx] = np.median(
                    list(self.drift_buffers[finger_idx])
                )
    
    def process_runtime_force(self, sensors_dict, touchNames, in_interaction_mode, mode_just_changed=False):
        """
        Process forces with immediate zeroing on free space entry
        
        Args:
            mode_just_changed: True if we just switched modes this cycle
        """
        # 1. Extract raw per-finger forces
        raw_forces = self.extract_finger_forces_from_sensors(sensors_dict, touchNames)
        
        # 2. Mode-based processing with immediate zeroing
        if in_interaction_mode:
            # INTERACTION MODE: Use RAW forces 
            processed_forces = np.maximum(raw_forces, 0.0)
            neural_network_forces = processed_forces  # Raw forces to neural network
            
        else:
            # FREE SPACE MODE
            if mode_just_changed:
                # JUST ENTERED FREE SPACE: Immediately zero forces
                self.reset_baseline_immediately(raw_forces)
            else:
                # CONTINUING IN FREE SPACE: Update drift correction
                self.update_drift_baseline(raw_forces)
            
            # Apply drift correction for mode switching
            corrected_forces = raw_forces - self.current_drift
            corrected_forces = np.maximum(corrected_forces, 0.0)
            processed_forces = corrected_forces
            neural_network_forces = np.zeros_like(corrected_forces)  # Neural network gets zeros
        
        # 3. Normalize for neural network
        normalized_forces = np.clip(neural_network_forces / self.max_forces_per_finger, 0.0, 1.0)
        
        # 4. Calculate aggregates for mode switching
        total_force = np.sum(processed_forces)
        max_finger_force = np.max(processed_forces)
        
        return {
            'raw': raw_forces,
            'processed': processed_forces,
            'normalized': normalized_forces,      # For NN
            'total_force': total_force,            
            'max_finger_force': max_finger_force,  # For mode switching
            'current_drift': self.current_drift.copy()
        }

class psyonicArm():
	def __init__(self, hand='right', usingEMG=False, stuffing=False, baud=460800, plotSocketAddr='tcp://127.0.0.1:1240', dummy=False):
		self.baud = baud
		self.hand = hand
		self.stuffing = stuffing
		self.usingEMG = usingEMG

		self.initialized = False
		self.impedanceMode = False

		# initialize hand state
		# define control mode format headers
		self.replyVariant = 0 # one of [0, 1, 2], which corresponds to index in the lists below
		self.controlMode = 'position'
		self.controlModeHeaders = {'position': [0x10, 0x11, 0x12], 'velocity': [0x20, 0x21, 0x22], 'torque': [0x30, 0x31, 0x32], 'voltage': [0x40, 0x41, 0x42], 'readOnly': [0xA0, 0xA1, 0xA2]}
		self.controlModeResponse = {1: 'position', 2: 'velocity', 3: 'torque', 4: 'voltage', 10: 'readOnly'} # achieved by rightshifting the format header by 4
		self.miscCommandHeaders = {'upsampleThumbEn': 0xC2, 'upsampleThumbDis': 0xC3, 'exitAPI': 0x7C}

		self.handAddr = 0x50 # don't change me
		self.replyModeHeader = self.controlModeHeaders[self.controlMode][self.replyVariant] # for setting the reply mode variant!
		self.responseBufferSize = lambda type: 39 if type == 2 else 72 # anonymous function handles both reply types
		self.posConversion = 32767/150
		self.velConversion = 32767/3000
		self.rotorConversion = 4
		self.currConversion = 620.606079
		self.volConversion = 3.3/4096
		self.resConversion = 33000
		self.resAdd = 10000
		self.forceResConversion = [121591.0, 0.878894] # I need to do this
		self.radToDeg = lambda rad: 180*rad/3.14159
		self.torqueConstant = 1.49 # mNm/A torque constant
		self.voltLimit = 3546
		self.supplyVoltage = 3.3 # volts

		# kinematic parameters
		self.fingerAngleFit = [1.0585, 41.4534]
		self.fingerLinkLengths = {'index': [0.03861, 0.03324], 'middle': [0.03861, 0.03324], 'ring': [0.03861, 0.03324], 'pinky': [0.03861, 0.03324], 'thumb': [0.03150, 0.05907]}

		# define arm information
		self.numMotors = 6
		self.numForce = 30
		initPos = 60
		self.curPos = initPos*np.ones(self.numMotors)
		self.handCom = self.curPos

		# setup communication with arm (serial port)
		# self.serialSet = self.setupSerial(passedPort='/dev/psyonicHand')
		self.serialSet = self.setupSerial(passedPort='COM7')
		if not self.serialSet:
			sys.exit('Error: Serial Port not found')

		# for sending to the plot
		self.plotSocketAddr = plotSocketAddr
		self.plotCTX = zmq.Context()
		self.plotSock = self.plotCTX.socket(zmq.PUB)
		self.plotSock.bind(self.plotSocketAddr)

		# setup message state
		self.startTimestamp = time.time()
		self.timestamp = self.startTimestamp

		# joint and sensor names and information
		self.jointNames = ['index', 'middle', 'ring', 'pinky', 'thumbFlex', 'thumbRot']
		self.sensorNames = ['index', 'middle', 'ring', 'pinky', 'thumbFlex', 'thumbRot']
		self.touchNames = ['index', 'middle', 'ring', 'pinky', 'thumb']
		self.sensorPos = [f'{name}_Pos' for name in self.sensorNames]
		self.sensorVel = [f'{name}_Vel' for name in self.sensorNames]
		self.sensorCur = [f'{name}_Cur' for name in self.sensorNames]
		self.sensorForce = [site for finger in [[f'{name}{i}_Force' for i in range(6)] for name in self.touchNames] for site in finger]
		self.sensorForceOffsets = dict.fromkeys(self.sensorForce, 0)
		self.sensorLimit = [f'{name}_Limit' for name in self.sensorNames]
		self.sensors = dict.fromkeys(self.sensorPos + self.sensorVel + self.sensorCur + self.sensorLimit + self.sensorForce, -1)

		self.gearRatios = dict(zip(self.jointNames, [649, 649, 649, 649, 649, 162.45]))

		self.jointRoM = {'index': [0, 120], 'middle': [0, 120], 'ring': [0, 120], 'pinky': [0, 120], 'thumbFlex': [0, 120], 'thumbRot': [-120, 0]}

		# for arm status
		self.recording = False
		self.isMoving = False
		self.movingEvent = threading.Event()
		self.exitEvent = threading.Event()
		self.replyChangedFlag = False

		# Force processing at 60Hz
		self.force_processing_counter = 0
		self.last_processed_forces = {}  # Cache last processed force values
		for finger in self.touchNames:
			for site in range(6):
				sensor_name = f'{finger}{site}_Force'
				self.last_processed_forces[sensor_name] = 0.0

		# neural net control loop rate
		self.Hz = 60
		self.loopRate = 10 # this is how much faster this should run than the neural net

		# lowpass filter joint commands
		self.lowpassCommands = BesselFilterArr(numChannels=self.numMotors, order=4, critFreqs=0.33, fs=self.Hz, filtType='lowpass')
		# self.lowpassCommands = ExponentialFilterArr(numChannels=self.numMotors, smoothingFactor=0.9, defaultValue=0)

		# exponential filter the force sensor readings
		self.filterForce = ExponentialFilterArr(numChannels=self.numForce, smoothingFactor=0.8, defaultValue=0) # todo

		self.simplified_force_processor = SimplifiedForceProcessor(sampling_freq=self.Hz)

		# store prior commands for some reason
		self.lastPosCom = -1*np.ones(self.numMotors)
		self.lastVelCom = -1*np.ones(self.numMotors)
		self.lastTorCom = -1*np.ones(self.numMotors)
		self.lastVolCom = -1*np.ones(self.numMotors)

		# 2 Mode Controller
		self.in_interaction_mode = False
		self.enter_timer = None
		self.exit_timer = None
		self.blend_start_time = None
		self.blend_duration = 0.20  # 200ms blending
		
		# Thresholds for mode switching
		self.ENTER_THRESHOLD = 0.8   # N
		self.EXIT_THRESHOLD = 0.6    # N  
		self.ENTER_DEBOUNCE = 0.10   # seconds
		self.EXIT_DEBOUNCE = 0.15    # seconds

		# for byte stuffing
		self.frameChar = 0x7E
		self.escChar = 0x7D
		self.escMask = 0x20

	def __del__(self):
		try:
			self.ser.close()
		except Exception as e:
			print(f'__del__: Serial port closing error {e}')

		try:
			# close the socket
			self.plotSock.close()
			self.plotCTX.term()
		except Exception as e:
			print(f'__del__: Plot socket closing error {e}')

	# Search for Serial Port to use
	def setupSerial(self, passedPort=None):
		if passedPort is not None:
			self.ser = serial.Serial(passedPort, self.baud, timeout=0.02, write_timeout=0.02)
			assert self.ser.is_open, 'Failed to open serial port'
			print(f'Connected to port {self.ser.name}')
			return True

		print('Searching for serial ports...')
		com_ports_list = list(list_ports.comports())
		port = ''

		for p in com_ports_list:
			if p:
				if platform.system() == 'Linux':
					if 'USB' in p[0] and 'FT232' in p.description:
						port = p
						break
				elif platform.system() == 'Windows':
					if 'COM' in p[0] and 'UART' in p.description:
						port = p
						break
				elif platform.system() == 'Darwin':
					if 'USB' in p.description and 'FT232' in p.description:
						port = p
						break
				else:
					raise Exception('Unsupported OS')

		if not port:
			print('No port found')
			sys.exit()

		try:
			self.ser = serial.Serial(port[0], self.baud, timeout=0.02, write_timeout=0.02)
			assert self.ser.is_open, 'Failed to open serial port'
			print(f'Connected to port {self.ser.name} ({port.description})')

			return True

		except Exception as e:
			print(f'Failed to Connect - {e}')
			return False

	####### PRINTING FUNCTIONS #######
	def printSensors(self):
		s = self.sensors # to save me from typing
		print(f'\nRunning time: {self.timestamp - self.startTimestamp:f}')
		print(f'\tCurrent mode: {self.controlMode} | current reply mode: {self.replyVariant}')
		print('\tJoint positions:')
		print(f'\t\t  Index pos: {s["index_Pos"]:8.3f} |     Middle pos: {s["middle_Pos"]:8.3f} |      Ring pos: {s["ring_Pos"]:8.3f}')
		print(f'\t\t  Pinky pos: {s["pinky_Pos"]:8.3f} | Thumb flex pos: {s["thumbFlex_Pos"]:8.3f} | Thumb rot pos: {s["thumbRot_Pos"]:8.3f}')
		print('\tJoint velocities:')
		print(f'\t\t  Index vel: {s["index_Vel"]:8.3f} |     Middle vel: {s["middle_Vel"]:8.3f} |      Ring vel: {s["ring_Vel"]:8.3f}')
		print(f'\t\t  Pinky vel: {s["pinky_Vel"]:8.3f} | Thumb flex vel: {s["thumbFlex_Vel"]:8.3f} | Thumb rot vel: {s["thumbRot_Vel"]:8.3f}')
		print('\tJoint current:')
		print(f'\t\t  Index cur: {s["index_Cur"]:8.3f} |     Middle cur: {s["middle_Cur"]:8.3f} |      Ring cur: {s["ring_Cur"]:8.3f}')
		print(f'\t\t  Pinky cur: {s["pinky_Cur"]:8.3f} | Thumb flex cur: {s["thumbFlex_Cur"]:8.3f} | Thumb rot cur: {s["thumbRot_Cur"]:8.3f}')
		print('\n\tForce sensors:')
		for joint in self.touchNames:
			touchReadings = [s[joint + f"{i}_Force"] for i in range(6)]
			print(f'\t\t   {joint:>8}: ', [f'{reading:8.3f}' for reading in touchReadings])
			# print(f'\t\t   {joint:>8}: ', [f'{reading:8d}' for reading in touchReadings])
		print(f'\n\tLimit sensors ({self.jointNames}):')
		print(f'\t\t  ', [s[joint + f"_Limit"] for joint in self.sensorNames])

	def printCom(self):
		printDict = {'position': 'Pos', 'velocity': 'Vel', 'torque': 'Tor', 'voltage': 'Vol'}
		if not self.controlMode in printDict.keys(): return # only print if you have a valid one!

		typ = printDict[self.controlMode]

		# print for any type, including some status
		print(f'\nRunning time: {self.timestamp - self.startTimestamp:f}')
		print(f'\tCurrent mode: {self.controlMode} | current reply mode: {self.replyVariant}')

		# print the command
		print(f'\t{self.controlMode} command:')
		print(f'\t\t  Index {typ}: {self.handCom[0]:8.3f} |     Middle {typ}: {self.handCom[1]:8.3f} |  Ring {typ}: {self.handCom[2]:8.3f}')
		print(f'\t\t  Pinky {typ}: {self.handCom[3]:8.3f} | Thumb flex {typ}: {self.handCom[4]:8.3f} | Thumb rot {typ}: {self.handCom[5]:8.3f}')

	####### LOGGING FUNCTIONS #######
	# set the first row of the recorded data - the title of each column
	def resetRecording(self):
		rawEMGNames = [f'raw{i}' for i in range(16)]
		iEMGNames = [f'iEMG{i}' for i in range(16)]
		posCom = [f'{name}_PosCom' for name in self.jointNames]
		velCom = [f'{name}_VelCom' for name in self.jointNames]
		torCom = [f'{name}_TorCom' for name in self.jointNames]
		volCom = [f'{name}_VolCom' for name in self.jointNames]
		titles = [['Timestamp', 'controlModeHeader'] + posCom + velCom + torCom + volCom + self.sensorPos + self.sensorVel + self.sensorCur + self.sensorLimit + self.sensorForce + rawEMGNames + iEMGNames + ['Trigger']]
		self.recordedData = None
		self.recordedData = titles

	def addLogEntry(self, emg=None):
		# newEntry = [time.time()]
		newEntry = [self.timestamp]
		newEntry.append(self.replyModeHeader)

		# add the command
		rawCom = [-1]*4*self.numMotors # raw commands only
		if self.controlMode == 'position': rawCom[:self.numMotors] = self.handCom
		elif self.controlMode == 'velocity': rawCom[self.numMotors:2*self.numMotors] = self.handCom
		elif self.controlMode == 'torque': rawCom[2*self.numMotors:3*self.numMotors] = self.handCom
		elif self.controlMode == 'voltage': rawCom[3*self.numMotors:4*self.numMotors] = self.handCom
		elif self.controlMode == 'readOnly': pass
		else: raise ValueError(f'Invalid control mode {self.controlMode}')

		newEntry.extend(rawCom)

		# add the sensor readings
		for joint in self.sensorPos:
			newEntry.extend([self.sensors[joint]])
		for joint in self.sensorVel:
			newEntry.extend([self.sensors[joint]])
		for joint in self.sensorCur:
			newEntry.extend([self.sensors[joint]])
		for joint in self.sensorLimit:
			newEntry.extend([self.sensors[joint]])
		for touchSite in self.sensorForce:
			newEntry.extend([self.sensors[touchSite]])

		if emg is None:
			newEntry.extend([0]*33) # hardcoded 33! 16 channels raw EMG, 16 normed iEMG, and 1 trigger
		else:
			newEntry.extend(emg.rawEMG)
			newEntry.extend(emg.normedEMG)
			newEntry.extend([emg.trigger])

		self.recordedData.append(newEntry)

	####### COMMUNICATION FUNCTIONS #######
	# Communicate with the hand
	def serialCom(self):
		while not self.stopEvent.is_set():
			if self.ser.is_open:
				startT = time.time()
				msg = self.generateTx(self.handCom)

				# print(self.replyVariant, self.controlMode, hex(self.replyModeHeader))

				msg = msg if not self.stuffing else self.byteStuff(msg)
				bytesWritten = self.ser.write(msg)

				assert bytesWritten == len(msg), f'Not all bytes sent - expected {len(msg)}, sent {bytesWritten}'

				# receive and unpack the response
				try:
					response = self.ser.read(self.responseBufferSize(self.replyVariant))
					response = response if not self.stuffing else self.byteUnstuff(response)

					if not self.replyChangedFlag:# and len(response) > 0:
						self.unpackResponse(response)
					# elif len(response) > 0:
					else:
						self.replyChangedFlag = False

				except serial.SerialTimeoutException:
					print('Timeout exception - no response received, skip')
					continue

				self.sendToPlots()
				time.sleep(max(0, 1/(self.loopRate*self.Hz) - (time.time() - startT)))

			else:
				print('Serial Port not open, trying to reconnect...')
				self.serialSet = self.setupSerial()
				if not self.serialSet:
					sys.exit('Error: Serial Port not found')

	def startComms(self):
		self.stopEvent = threading.Event()
		self.sendThread = threading.Thread(target=self.serialCom, name='serialCom')
		self.sendThread.daemon = True
		self.sendThread.start()

	def byteStuff(self, msg):
		# this should be applied to the packaged frame
		msgStuff = np.asarray(msg, dtype=np.uint8).copy()

		# find all instances of the ESC char, prepend the escape char, and xor them with 0x20
		inds = np.where(msgStuff == self.escChar)[0]
		msgStuff[inds] = np.bitwise_xor(msgStuff[inds], self.escMask)
		msgStuff = np.insert(msgStuff, inds, self.escChar)
		
		# find all frame chars in data, prepend the escape char, and xor them with 0x20
		inds = np.where(msgStuff == self.frameChar)[0]
		msgStuff[inds] = np.bitwise_xor(msgStuff[inds], self.escMask)
		msgStuff = np.insert(msgStuff, inds, self.escChar)

		# finally, prepend and postpend the frame characters
		msgStuff = np.insert(msgStuff, 0, self.frameChar)
		msgStuff = np.append(msgStuff, self.frameChar)

		return list(msgStuff)

	def byteUnstuff(self, response):
		return response

	def unpackResponse(self, responseRaw):
		responseRaw = responseRaw if not self.stuffing else self.byteUnstuff(responseRaw)

		# unpack the full response into a list of bytes?
		response = list(struct.unpack(f'<{len(responseRaw)}B', responseRaw))
		
		if len(response) == 0:
		# 	print('response length 0')
			return # sometimes this happens idk

		# validate the checksum
		if not self.calcChecksum(response[:-1]) == response[-1]:  return
		assert self.calcChecksum(response[:-1]) == response[-1], f'Checksum failed - expected {hex(self.calcChecksum(response[:-1]))}, got {hex(response[-1])}'

		# make sure the response is the right length
		if self.replyVariant in [0, 1] and not len(response) == 72:  assert len(response) == 72, f'Response is not the correct length for variant {self.replyVariant} - expected 72, got {len(response)}'
		elif self.replyVariant == 2 and not len(response) == 29:  assert len(response) == 39, f'Response is not the correct length for variant 2 - expected 39, got {len(response)}'

		print(f'Current replyVariant: {self.replyVariant}: response length:  {len(response)}')

		# get the format header
		if not (response[0] >> 4) in self.controlModeResponse.keys(): return
		self.controlMode = self.controlModeResponse[response[0] >> 4]

		# get the torque limitation status status
		limitStatus = response[-2]
		limitBitStatus = [(limitStatus >> (7 - i)) & 1 for i in range(self.numMotors)]

		# if np.any(limitBitStatus):
		# 	print(f'Limitation status: {limitBitStatus}')
		# 	raise Exception('Limitation status detected')

		process_forces_this_cycle = (self.force_processing_counter % self.loopRate == 0)
		self.force_processing_counter += 1

		# unpack the force sensor readings all at once, then store them properly
		# unpacking 12 bit values from 8 bit bytearray to store as 16 bit integers
		if self.replyVariant in [0, 1]:
			if process_forces_this_cycle:

				forceBytes = response[25:70]

				Ds = [0]*self.numForce
				
				for bitIdx in range(self.numForce * 12 - 4, -1, -4):
						dIdx = bitIdx // 12  # Calculate the index in the output list
						byteIdx = bitIdx // 8   # Calculate the byte index in the input array
						shiftVal = bitIdx % 8 # Calculate the shift value for bit extraction
						
						# Extract 4 bits, adjust them based on their position, and store in the output list
						Ds[dIdx] |= ((forceBytes[byteIdx] >> shiftVal) & 0x0F) << (bitIdx % 12)
			else:
				# Skip sensor processing and use cached values
				for finger in self.touchNames:
					for site in range(6):
						sensor_name = f'{finger}{site}_Force'
						self.sensors[sensor_name] = self.last_processed_forces[sensor_name]

			
		# unpack the bytes finger by finger
		for motor in range(self.numMotors):
			# apply the torque limitation status
			self.sensors[f'{self.sensorNames[motor]}_Limit'] = limitBitStatus[motor]

			# position
			posBytes = response[(4*motor) + 1:(4*motor) + 3]
			pDigital = int.from_bytes(posBytes, byteorder='little', signed=True)
			theta = pDigital/self.posConversion
			self.sensors[f'{self.sensorNames[motor]}_Pos'] = theta

			# velocity
			omega = -1
			if self.replyVariant in [1, 2]:
				velBytes = response[(4*motor) + 3:(4*motor) + 5] if self.replyVariant == 1 else response[(2*motor) + 25:(2*motor) + 27]
				velDigital = int.from_bytes(velBytes, byteorder='little', signed=True)
				omega = self.radToDeg(velDigital/self.rotorConversion/self.gearRatios[self.jointNames[motor]])

				self.sensors[f'{self.sensorNames[motor]}_Vel'] = omega

			# current
			amps = -1
			if self.replyVariant in [0, 2]:
				curBytes = response[(4*motor) + 3:(4*motor) + 5]
				curDigital = int.from_bytes(curBytes, byteorder='little', signed=True)
				amps = curDigital/self.currConversion

				self.sensors[f'{self.sensorNames[motor]}_Cur'] = amps

			# touch sensors - there are 6 sites for each of 5 fingers (the thumb would otherwise be double counted)
			# each site takes a byte and a half, so these need to be converted appropriately as 12 bit unsigned integers
			if self.replyVariant in [0, 1] and (motor < self.numMotors - 1) and process_forces_this_cycle:
				thisFingerTouch = Ds[motor*6:(motor + 1)*6]
				
				for site in range(6):
					# the below conversions are from the psyonic hand API
					D = thisFingerTouch[site] # raw FSR ADC value (already an integer from above)
					V = D*self.volConversion # voltage
					R = (self.resConversion/V) + self.resAdd if V > 0 else float('inf') # resistance
					F = (self.forceResConversion[0]/R) + self.forceResConversion[1] # force

					sensor_name = f'{self.touchNames[motor]}{site}_Force'
					processed_force = max(F - self.sensorForceOffsets[sensor_name], 0)

					# self.sensors[f'{self.touchNames[motor]}{site}_Force'] = max(F - self.sensorForceOffsets[f'{self.touchNames[motor]}{site}_Force'], 0)
					# self.sensors[f'{self.touchNames[motor]}{site}_Force'] = int(max([D - self.sensorForceOffsets[f'{self.touchNames[motor]}{site}_Force'], 0]))
					if self.sensorForceOffsets[sensor_name] != 0:
						# self.sensors[f'{self.touchNames[motor]}{site}_Force'] = int(self.filterForce.filterByIndex(self.sensors[f'{self.touchNames[motor]}{site}_Force'], motor*6 + site)[0])
						# self.sensors[f'{self.touchNames[motor]}{site}_Force'] = self.filterForce.filterByIndex(self.sensors[f'{self.touchNames[motor]}{site}_Force'], motor*6 + site)[0]
						processed_force = self.filterForce.filterByIndex(processed_force, motor*6 + site)[0]

						if D == 0:
							self.filterForce.resetFilterByIndex(motor*6 + site)

					
					self.sensors[sensor_name] = processed_force
					# Cache the processed value for next cycles
					self.last_processed_forces[sensor_name] = processed_force


	def sendToPlots(self):
		# send the commanded and actual arm position for plotting
		if self.initialized:
			if self.controlMode == 'position':
				sensorNames = [f'{name}_Pos' for name in self.sensorNames]
			elif self.controlMode == 'velocity' and self.replyVariant in [1, 2]:
				sensorNames = [f'{name}_Vel' for name in self.sensorNames]
			elif self.controlMode == 'torque' and self.replyVariant in [0, 2]:
				sensorNames = [f'{name}_Cur' for name in self.sensorNames]
			elif self.controlMode == 'voltage':
				sensorNames = [f'{name}_Pos' for name in self.sensorNames]
			else:
				sensorNames = [f'{name}_Pos' for name in self.sensorNames]

			s = self.sensors
			comSensor = [s.get(key) for key in sensorNames]
			forces = [s.get(key) for key in self.sensorForce]
			status = [s.get(key) for key in self.sensorLimit]

			newCom = np.append(self.handCom, comSensor)
			plotsPacked = [newCom, forces, status, self.controlMode, self.replyVariant]

			if self.handCom == [] or comSensor == []:
				raise Exception(f'Incorrect positions sent: {self.handCom} | {comSensor}')
			if forces == [] or status == []:
				raise Exception(f'Incorrect forces sent: {forces} | {status}')

			self.plotSock.send_pyobj(plotsPacked)

	####### COMMAND FUNCTIONS #######
	def calcChecksum(self, data):
		if not isinstance(data, list) or len(data) == 0: print(f'calcChecksum: not list - {type(data)}'); return
		
		return (-np.sum(data)) & 0xFF

	# Send Miscellanous Command to Ability Hand
	def createMiscCom(self, cmd):
		barr = [self.handAddr, cmd]
		chksum = self.calcChecksum(barr)
		barr.append(chksum)

		return barr

	# Generate Message to send to hand from array of positions (floating point)
	def generateTx(self, cmd):
		txBuf = [self.handAddr, self.replyModeHeader]

		# convert to integer
		if self.controlMode == 'position': convFactor = self.posConversion
		elif self.controlMode == 'velocity': convFactor = self.velConversion
		elif self.controlMode == 'torque': convFactor = self.velConversion
		elif self.controlMode == 'voltage': convFactor = self.velConversion
		else: convFactor = 0
		digitsData = [int(pos*convFactor) for pos in cmd]

		for i in range(self.numMotors):
			thisDigit = [digitsData[i] & 0xFF, (digitsData[i] >> 8) & 0xFF]
			txBuf += thisDigit

		# calculate checksum
		chksum = self.calcChecksum(txBuf)
		txBuf.append(chksum)

		return txBuf
	
	def setControlMode(self, mode):
		if mode == 'impedance':
			self.impedanceMode = True
			print('in impedance mode')
			mode = self.getCurControlMode()
			assert self.replyVariant in [0, 1], 'Impedance mode not supported for reply variant 2'
		else:
			self.impedanceMode = False

		assert mode in ['position', 'velocity', 'torque', 'voltage', 'readOnly'], f'Invalid control mode - {mode}'
		self.controlMode = mode
		self.replyModeHeader = self.controlModeHeaders[self.controlMode][self.replyVariant]
		self.replyChangedFlag = True

		# need to stop whatever movement is going on!
		if self.controlMode == 'position':
			self.handCom = self.getCurPos()
		elif self.controlMode == 'velocity':
			self.handCom = [0]*self.numMotors
		elif self.controlMode == 'torque':
			self.handCom = [0]*self.numMotors
		elif self.controlMode == 'voltage':
			self.handCom = [0]*self.numMotors

	def setReplyVariant(self, variant):
		assert variant in [0, 1, 2], f'Invalid reply variant {variant} ({type(variant)})'
		self.replyVariant = variant
		self.replyModeHeader = self.controlModeHeaders[self.controlMode][self.replyVariant]
		self.replyChangedFlag = True

	def isValidCommand(self, cmd):
		if not isinstance(cmd, list): print(f'not list - {type(cmd)}'); return False
		if len(cmd) != self.numMotors: print(f'not right number of commands - {len(cmd)}'); return False
		if not all([isinstance(val, (int, float)) for val in cmd]): print(f'not including ints, floats - ', [isinstance(val, (int, float)) for val in cmd]); return False

		if self.controlMode == 'position':
			for joint in self.jointNames:
				if not self.jointRoM[joint][0] <= cmd[self.jointNames.index(joint)] <= self.jointRoM[joint][1]: print(f'position out of range - {joint} (asking for {cmd[self.jointNames.index(joint)]})'); return False
		if self.controlMode == 'voltage':
			if not all([abs(val) <= self.voltLimit for val in cmd]): print('voltage out of range'); return False # the voltage commands are according to a PWM duty cycle

		return True

	####### CONTROL FUNCTIONS ######
	def initSensors(self):
		# this should send a command to the hand to get the initial reply back
		msg = self.createMiscCom(self.miscCommandHeaders['upsampleThumbEn'])
		msg = msg if not self.stuffing else self.byteStuff(msg)

		# self.ser.reset_input_buffer()
		bytesWritten = self.ser.write(msg)
		# self.ser.reset_output_buffer()

		assert bytesWritten == len(msg), f'initSensors(): Not all bytes sent - expected {len(msg)}, sent {bytesWritten}'

		# if you're byte stuffing, you can't just read a fixed data size, as the hand won't send it
		# response = bytearray()
		# # read the response
		# while len(response) < self.responseBufferSize(self.replyVariant):
		# 	response.extend(self.ser.read())
		response = self.ser.read(self.responseBufferSize(self.replyVariant))

		# if len(response) > 0: 
		self.unpackResponse(response)

		print('Zeroing force sensors...')
		self.zeroJoints()

		self.initialized = True

	def zeroJoints(self):
		# zero out the force sensors for the joints!
		curMode = self.controlMode
		curReply = self.replyVariant
		self.setControlMode('position') # don't move!
		self.setReplyVariant(0) # record force sensor readings

		# record on force sensors with no touch, then use the average as an offset
		# this is a hacky way to do it, but it works (supposedly)
		msg = self.generateTx(self.getCurPos())
		msg = msg if not self.stuffing else self.byteStuff(msg)

		start = time.time()
		forceSensorReadings = []
		
		# Store original counter and force processing during zeroing
		original_counter = self.force_processing_counter
		
		while (time.time() - start) < 2:
			# Force processing every cycle during zeroing
			self.force_processing_counter = 0  # This ensures forces are always processed
			
			# write the same message over and over again
			bytesWritten = self.ser.write(msg)
			assert bytesWritten == len(msg), f'zeroJoints(): Not all bytes sent - expected {len(msg)}, sent {bytesWritten}'

			response = self.ser.read(self.responseBufferSize(self.replyVariant))
			# if len(response) > 0:
			self.unpackResponse(response)

			# now save the force sensor readings
			if time.time() - start > 1:
				theseReadings = [self.sensors[site] for site in self.sensorForce]
				forceSensorReadings.append(theseReadings)
		
		# Restore original counter
		self.force_processing_counter = original_counter

		# now average the readings
		avgReadings = np.mean(forceSensorReadings, axis=0)
		self.sensorForceOffsets = dict(zip(self.sensorForce, avgReadings))

		per_finger_baselines = np.zeros(5)
		for finger_idx in range(5):
			start_idx = finger_idx * 6
			end_idx = start_idx + 6
			per_finger_baselines[finger_idx] = np.sum(avgReadings[start_idx:end_idx])
		
		# old:
		# Set per-finger offsets in the adaptive filter
		# if hasattr(self, 'adaptive_force_filter'):
		#     self.adaptive_force_filter.set_static_offsets(per_finger_baselines)
		#     print(f"Zero joints completed. Set {len(self.sensorForceOffsets)} sensor offsets.")
		#     print(f"Per-finger baselines: {per_finger_baselines}")
		# else:
		#     print("Warning: adaptive_force_filter not initialized")
		
		# new:
		# Set per-finger offsets in the simplified force processor
		if hasattr(self, 'simplified_force_processor'):
			self.simplified_force_processor.current_drift = per_finger_baselines.copy()
			print(f"Zero joints completed. Set {len(self.sensorForceOffsets)} sensor offsets.")
			print(f"Per-finger baselines: {per_finger_baselines}")
			print(f"SimplifiedForceProcessor baseline set: {self.simplified_force_processor.current_drift}")
		else:
			print("Warning: simplified_force_processor not initialized")

		# Force one more reading to test the zeroing
		self.force_processing_counter = 0  # Force processing
		bytesWritten = self.ser.write(msg)
		assert bytesWritten == len(msg), f'zeroJoints(): Not all bytes sent - expected {len(msg)}, sent {bytesWritten}'

		response = self.ser.read(self.responseBufferSize(self.replyVariant))
		# if len(response) > 0: 
		self.unpackResponse(response)
		
		# Test the zeroing effectiveness
		test_force_data = self.simplified_force_processor.process_runtime_force(
			self.sensors,
			self.touchNames,
			in_interaction_mode=False,  # Force free space mode
			mode_just_changed=True      # Force immediate zeroing
		)
		print(f"After zeroing - Total force: {test_force_data['total_force']:.3f}N")

		self.setControlMode(curMode)
		self.setReplyVariant(curReply)

	def get_all_raw_force_data(self):
		"""
		Get all 30 raw force sensor readings in the correct order
		Returns numpy array of shape (30,)
		"""
		raw_forces = np.zeros(self.numForce)
		
		for i, sensor_name in enumerate(self.sensorForce):
			if i < self.numForce:
				raw_forces[i] = self.sensors.get(sensor_name, 0.0)
		
		return raw_forces

	def sum_forces_per_finger(self, all_forces):
		"""
		Sum the 6 sensor readings per finger into 5 finger totals
		
		Args:
			all_forces: numpy array of shape (30,) with all sensor readings
		
		Returns:
			finger_forces: numpy array of shape (5,) with [index, middle, ring, pinky, thumb]
		"""
		finger_forces = np.zeros(5)
		
		# Each finger has 6 sensors (0-5, 6-11, 12-17, 18-23, 24-29)
		for finger_idx in range(5):
			start_idx = finger_idx * 6
			end_idx = start_idx + 6
			if end_idx <= len(all_forces):
				finger_forces[finger_idx] = np.sum(all_forces[start_idx:end_idx])
		
		return finger_forces

	def getCurControlMode(self):
		return self.controlMode
	
	def getCurReplyMode(self):
		return self.replyVariant

	def getCurPos(self):
		return [self.sensors[name] for name in self.sensorPos]
	
	def getCurVel(self):
		return [self.sensors[name] for name in self.sensorVel]
	
	def getCurCur(self):
		return [self.sensors[name] for name in self.sensorCur]
	
	def getDrivenAngles(self):
		return list(np.asarray(self.getCurPos())*self.fingerAngleFit[0] + self.fingerAngleFit[1])
	
	def calcJacobian(self, L, q):
		return np.array([L[0]*np.cos(q[0]) + L[1]*np.cos(q[1])*self.fingerAngleFit[0], -L[0]*np.sin(q[0]) - L[1]*np.sin(q[1])*self.fingerAngleFit[0]])
	
	def getAppliedTorque(self):
		# only force sensors 1 and 5 need to be considered for the digits, as the others are in the lateral direction
		# for the thumb, force sensors 1 and 5 are in the flexion direction and the others are in the rotation direction

		jointAngles = np.deg2rad(self.getCurPos())
		drivenAngles = np.deg2rad(self.getDrivenAngles())

		torques = np.zeros(self.numMotors)
		for joint in range(self.numMotors - 1):
			if joint < self.numMotors - 2:
				J5 = self.calcJacobian(self.fingerLinkLengths[self.touchNames[joint]], [jointAngles[joint], drivenAngles[joint]])
				J1 = self.calcJacobian([self.fingerLinkLengths[self.touchNames[joint]][0], self.fingerLinkLengths[self.touchNames[joint]][1]*0.8], [jointAngles[joint], drivenAngles[joint]])

				force1 = self.sensors[f'{self.touchNames[joint]}1_Force']/409.6
				force1_angle = np.pi - drivenAngles[joint] # this is perpendicular to the link

				force5 = self.sensors[f'{self.touchNames[joint]}5_Force']/409.6
				force5_angle = 5*np.pi/4 - drivenAngles[joint] # this is at a 45 degree angle to the link

				# get the forces component wise
				force1_comp = np.array([force1*np.cos(force1_angle), force1*np.sin(force1_angle)])
				force5_comp = np.array([force5*np.cos(force5_angle), force5*np.sin(force5_angle)])

				# get the torques
				thisTor = np.dot(J5, force5_comp) + np.dot(J1, force1_comp)
				thisTorMotor = thisTor*self.gearRatios[self.jointNames[joint]]
				torques[joint] = thisTorMotor

		return torques

	def mainControlLoop(self, emg=None, posDes=None, period=1):
		interpCount = 0; loopCount = 0
		T = time.time()
		startPos = np.asarray(self.getCurPos())
		thisLoopRate = self.loopRate*self.Hz
		self.movingEvent.clear(); self.isMoving = True

		# define the control parameters
		# impedance control
		int_cur = [0]*self.numMotors
		int_cur_max = 3000
		cur_err_prev = [0]*self.numMotors

		# position control
		int_f = [0]*self.numMotors
		int_f_max = 10000
		f_err_prev = [0]*self.numMotors

		try:
			while not self.movingEvent.is_set():
				# to run this loop at a consistent interval (LOOPRATEx faster than the neural net runs!)
				newT = time.time()
				time.sleep(max(1/thisLoopRate - (newT - T), 0))
				T = time.time()

				# move to specific position(s)
				if not posDes is None:
					if posDes.ndim > 1:
						if loopCount == posDes.shape[0]: break

						handCom = posDes[loopCount, :] # playback condition

					else:
						if loopCount > period*thisLoopRate: break

						handCom = loopCount/(period*thisLoopRate)*(posDes - startPos) + startPos # go to one position
						handCom = np.clip(handCom, [self.jointRoM[joint][0] for joint in self.jointNames], [self.jointRoM[joint][1] for joint in self.jointNames])

					loopCount += 1

				# EMG control
				elif emg is not None:
					# interpolate between outputs from the neural net model
					handCom = (self.NetCom - self.lastPosCom)/self.loopRate*interpCount + self.lastPosCom
					handCom = np.clip(handCom, [self.jointRoM[joint][0] for joint in self.jointNames], [self.jointRoM[joint][1] for joint in self.jointNames])

				# sinusoidal control
				else:
					handCom = [0]*self.numMotors
			
					if self.controlMode == 'position':
						index = max(0, self.sensors['index_Pos'])
						middle = max(0, self.sensors['middle_Pos'])
						ring = max(0, self.sensors['ring_Pos'])
						pinky = max(0, self.sensors['pinky_Pos'])
						thumbFlex = max(0, self.sensors['thumbFlex_Pos'])
						thumbRot = min(0, self.sensors['thumbRot_Pos'])

						index = self.genSinusoid(0.4, 'index', phase=0)
						middle = self.genSinusoid(0.4, 'middle', phase=1)
						ring = self.genSinusoid(0.4, 'ring', phase=2)
						pinky = self.genSinusoid(0.4, 'pinky', phase=3)
						# thumbFlex = self.genSinusoid(1, 'thumbFlex', phase=4)
						# thumbRot = self.genSinusoid(1, 'thumbRot', phase=5)

						# impedance control mode
						if self.impedanceMode:
							targetForce = 0
							targetJoints = [1, 1, 0, 0, 0, 0]
							targetPos = self.genSinusoid(5, 'index', phase=0, scale=0.5)
							# Kp_f = 0.5; Ki_f = 0.00; Kd_f = 0.1
							Kp_f = 10; Ki_f = 0.00; Kd_f = 2
							if self.replyVariant in [0, 1]:
								# fingerForce = np.asarray([self.sensors[f'{joint}5_Force'] + self.sensors[f'{joint}1_Force'] for joint in self.touchNames] + [self.sensors['thumb1_Force'] + self.sensors['thumb5_Force']]) # fingertip forces
								fingerForce = np.asarray([self.sensors[f'{joint}5_Force'] for joint in self.touchNames] + [self.sensors['thumb5_Force']]) # fingertip forces
								forceErr = targetForce - fingerForce
								posErr = targetPos - np.asarray(self.getCurPos())

								int_f += forceErr
								int_f = np.clip(int_f, -int_f_max, int_f_max) # anti-windup

								posUpdate = Kp_f*forceErr + Ki_f*int_f + Kd_f*(forceErr - f_err_prev)/thisLoopRate
								f_err_prev = forceErr

								comPos = [targetPos]*self.numMotors + np.multiply(posUpdate, targetJoints)
								comPos = np.clip(comPos, [self.jointRoM[joint][0] for joint in self.jointNames], [self.jointRoM[joint][1] for joint in self.jointNames])
								print(f'force: {fingerForce[0]:07.3f} | err: {forceErr[0]:07.3f} | posUpdate: {posUpdate[0]:07.3f} | indexDes: {comPos[0]:07.3f} | index: {index:07.3f}')
								
								[index, middle, ring, pinky, thumbFlex, thumbRot] = comPos

					elif self.controlMode == 'velocity':
						index = 0
						middle = 0
						ring = 0
						pinky = 0
						thumbFlex = 0
						thumbRot = 0

						index = self.genSinusoid(3, 'index', phase=0, scale=0.25)
						middle = self.genSinusoid(3, 'middle', phase=0, scale=0.25)
						ring = self.genSinusoid(3, 'ring', phase=0, scale=0.25)
						pinky = self.genSinusoid(3, 'pinky', phase=0, scale=0.25)
						thumbFlex = self.genSinusoid(3, 'thumbFlex', phase=0, scale=0.25)
						# thumbRot = self.genSinusoid(1, 'thumbRot', phase=5)

					elif self.controlMode == 'torque':
						index = 0
						middle = 0
						ring = 0
						pinky = 0
						thumbFlex = 0
						thumbRot = 0

						virtStiffness = 1
						virtDamping = 0.1
						targetPos = 30 + 15*np.sin(self.timestamp) # arbitrary target position
						curPos = np.asarray(self.getCurPos())
						curVel = np.asarray(self.getCurVel()) if self.replyVariant in [1, 2] else np.zeros(self.numMotors) # DANGEROUS - this depends on the control mode! We may not be updating the value regularly

						posError = targetPos - curPos
						velError = 0 - curVel

						torDes = virtStiffness*posError + virtDamping*velError
						curDes = torDes/self.torqueConstant

						index = curDes[0]
						middle = curDes[1]
						ring = curDes[2]
						pinky = curDes[3]
						thumbFlex = curDes[4]
						thumbRot = curDes[5]

					elif self.controlMode == 'voltage':
						index = 0
						middle = 0
						ring = 0
						pinky = 0
						thumbFlex = 0
						thumbRot = 0

						virtStiffness = 10
						virtDamping = 5
						torqueMul = 100
						targetPos = 30*(2 + np.sin(self.timestamp))*np.ones(self.numMotors) # arbitrary target position
						targetVel = 30*np.cos(self.timestamp)*np.ones(self.numMotors) # arbitrary target velocity
						targetPos[5] = 0 # thumb rotation
						curPos = np.asarray(self.getCurPos())
						curVel = np.asarray(self.getCurVel()) if self.replyVariant in [1, 2] else np.zeros(self.numMotors) # DANGEROUS - this depends on the control mode! We may not be updating the value regularly
						# curCur = np.asarray(self.getCurCur()) if self.replyVariant in [0, 2] else np.zeros(self.numMotors) # DANGEROUS - this depends on the control mode! We may not be updating the value regularly

						posError = targetPos - curPos
						velError = targetVel - curVel

						torDes = virtStiffness*posError + virtDamping*velError
						# print([f'{tor:08.2f}' for tor in torDes], [f'{pos:08.2f}' for pos in curPos], [f'{vel:08.2f}' for vel in curVel])

						# use the force sensors to modify the desired current?
						# get the torque from the force sensor readings
						# impedance control mode
						if self.impedanceMode:
							torquesApplied = self.getAppliedTorque()
							print([f'{tor:07.3f}' for tor in torquesApplied], ' | ', [f'{tor:07.3f}' for tor in torDes])
							torDes = torDes + torqueMul*torquesApplied
							# targetForce = 0
							# targetJoints = [1, 1, 1, 1, 0, 0]
							# Kp_f = 0.2; Ki_f = 0.0; Kd_f = 0.04
							# if self.replyVariant in [0, 1]:
							# 	fingerForce = np.asarray([self.sensors[f'{joint}5_Force'] for joint in self.touchNames] + [self.sensors['thumb5_Force']]) # fingertip forces
							# 	forceErr = targetForce - fingerForce

							# 	int_f += forceErr
							# 	int_f = np.clip(int_f, -int_f_max, int_f_max) # anti-windup

							# 	posUpdate = Kp_f*forceErr + Ki_f*int_f + Kd_f*(forceErr - f_err_prev)/thisLoopRate
							# 	f_err_prev = forceErr

							# 	comPos = [targetPos]*self.numMotors + np.multiply(posUpdate, targetJoints)
							# 	comPos = np.clip(comPos, [self.jointRoM[joint][0] for joint in self.jointNames], [self.jointRoM[joint][1] for joint in self.jointNames])
								
							# 	[index, middle, ring, pinky, thumbFlex, thumbRot] = comPos

						# close the current feedback loop now?
						# there is FOC control in the hand, so we don't need a feedback loop on the desired current
						# curErr = curDes - curCur
						# feedForward = np.zeros(self.numMotors) #self.torqueConstant*curVel

						# cur_Kp = 10; cur_Ki = 3; cur_Kd = 3

						# int_cur += curErr # integral error
						# int_cur = np.clip(int_cur, -int_cur_max, int_cur_max) # anti-windup

						# dam_cur = (curErr - cur_err_prev)/(1/self.loopRate) # derivative error
						# cur_err_prev = curErr

						# dutyCycle = (cur_Kp*curErr + cur_Ki*int_cur + cur_Kd*dam_cur + feedForward)/self.supplyVoltage
							
						curDes = torDes/self.torqueConstant
						dutyCycle = curDes/self.supplyVoltage
						dutyCycle = np.clip(dutyCycle, -self.voltLimit, self.voltLimit)

						index = dutyCycle[0]
						middle = dutyCycle[1]
						ring = dutyCycle[2]
						pinky = dutyCycle[3]
						thumbFlex = dutyCycle[4]
						thumbRot = dutyCycle[5]

					# [index, middle, ring, pinky, thumbFlex, thumbRot]
					handCom = [index, middle, ring, pinky, thumbFlex, thumbRot]						

				# self.printSensors()
				if not interpCount % self.loopRate:
					#### TAG PRINT
					# self.printSensors()
					if self.controlMode == 'position': print(f'{(time.time() - self.startTimestamp):07.3f}', [f'{com:07.3f}' for com in handCom]) # position
					# if self.controlMode == 'velocity': print(f'{(time.time() - self.startTimestamp):07.3f}', [f'{com:07.3f}' for com in handCom]) # velocity
					# if self.controlMode == 'torque': print(f'{(time.time() - self.startTimestamp):07.3f}', [f'{com:07.3f}' for com in torDes]) # torque
					# if self.controlMode == 'voltage': print(f'{(time.time() - self.startTimestamp):07.3f}', [f'{com:07.3f}' for com in curErr]) # voltage
					pass

				# self.handCom = self.getCurPos() # dont move arm
				handCom = list(handCom)
				if self.isValidCommand(handCom):
					self.handCom = handCom # don't move arm if the command is invalid

				self.timestamp = time.time()

				if self.recording: self.addLogEntry(emg)

				interpCount += 1; interpCount %= 4

				if not self.isMoving: break

		except KeyboardInterrupt:
			print('\nControl ended.')

		finally:
			self.isMoving = False
			self.movingEvent.set()

			# # need to stop whatever movement is going on!
			# if self.controlMode == 'position':
			# 	self.handCom = self.getCurPos()
			# elif self.controlMode == 'velocity':
			# 	self.handCom = [0]*self.numMotors
			# elif self.controlMode == 'torque':
			# 	self.handCom = [0]*self.numMotors
			# elif self.controlMode == 'voltage':
			# 	self.handCom = [0]*self.numMotors

	
	def get_processed_force_data(self, mode_just_changed=False):
		"""
		Get processed force data using simplified approach
		"""
		return self.simplified_force_processor.process_runtime_force(
			self.sensors, 
			self.touchNames, 
			self.in_interaction_mode,
			mode_just_changed=mode_just_changed
			)

	def update_interaction_mode(self, force_data, current_time):
		"""
		Handle mode switching with proper hysteresis and debouncing
		
		Args:
			force_data: dict from get_processed_force_data()
			current_time: current timestamp
			
		Returns:
			bool: True if mode changed
		"""
		total_force = force_data['total_force']
		mode_changed = False
		
		if not self.in_interaction_mode:
			# Try to enter interaction mode
			if total_force >= self.ENTER_THRESHOLD:
				if self.enter_timer is None:
					self.enter_timer = current_time
					print(f"Enter timer started: force={total_force:.3f}N")
				elif (current_time - self.enter_timer) >= self.ENTER_DEBOUNCE:
					# Transition to interaction mode
					self.in_interaction_mode = True
					self.enter_timer = None
					self.exit_timer = None
					self.blend_start_time = current_time
					mode_changed = True
					print(f"→ INTERACTION MODE (force: {total_force:.3f}N)")
			else:
				# Reset enter timer if force drops
				if self.enter_timer is not None:
					print(f"Enter timer reset: force={total_force:.3f}N")
				self.enter_timer = None
		
		else:
			# Try to exit interaction mode  
			if total_force <= self.EXIT_THRESHOLD:
				if self.exit_timer is None:
					self.exit_timer = current_time
					print(f"Exit timer started: force={total_force:.3f}N")
				elif (current_time - self.exit_timer) >= self.EXIT_DEBOUNCE:
					# Transition to free space mode
					self.in_interaction_mode = False
					self.exit_timer = None
					self.enter_timer = None
					self.blend_start_time = current_time
					mode_changed = True
					print(f"→ FREE SPACE MODE (force: {total_force:.3f}N)")
			else:
				# Reset exit timer if force rises
				if self.exit_timer is not None:
					print(f"Exit timer reset: force={total_force:.3f}N")
				self.exit_timer = None
		
		return mode_changed

	def blend_controller_commands(self, cmd_free, cmd_interaction, current_time):
		"""
		Blend between controller commands during transitions
		
		Args:
			cmd_free: free space controller command
			cmd_interaction: interaction controller command  
			current_time: current timestamp
			
		Returns:
			blended command
		"""
		if self.blend_start_time is None:
			# No active blend - use current mode
			return cmd_interaction if self.in_interaction_mode else cmd_free
		
		# Calculate blend factor
		blend_elapsed = current_time - self.blend_start_time
		if blend_elapsed >= self.blend_duration:
			# Blend complete
			self.blend_start_time = None
			return cmd_interaction if self.in_interaction_mode else cmd_free
		
		# Active blending
		alpha = np.clip(blend_elapsed / self.blend_duration, 0.0, 1.0)
		
		if self.in_interaction_mode:
			# Blending TO interaction mode
			cmd = (1 - alpha) * np.array(cmd_free) + alpha * np.array(cmd_interaction)
		else:
			# Blending TO free space mode  
			cmd = alpha * np.array(cmd_free) + (1 - alpha) * np.array(cmd_interaction)
		
		return cmd

	def reset_force_drift_baseline(self):
		"""
		Reset the drift baseline (call this when you want to recalibrate)
		"""
		for buffer in self.simplified_force_processor.drift_buffers:
			buffer.clear()
		self.simplified_force_processor.current_drift = np.zeros(5)
		print("Force drift baseline reset")

	# Run the neural net at self.Hz, allowing faster command interpolation to be sent to the arm
	def runNetForward(self, free_space_controller, interaction_controller):
		"""
		Simplified neural network control loop using the new force processor
		"""
		import time

		if self.replyVariant == 2:
			self.setReplyVariant(0)  # Force position mode for this controller
		
		# Initialize timing
		target_period = 1.0 / self.Hz  # 1/60 = 0.0167 seconds
		last_time = time.monotonic()
		
		print(f"Controller target: {self.Hz}Hz ({target_period*1000:.1f}ms)")
		print("Using simplified force processing approach")
		
		# Initialize state
		self.NetCom = np.array(self.getCurPos())
		previous_mode = False # Tracking previous mode
		
		# Cached commands for blending
		cached_fs_command = None
		cached_int_command = None
		
		# Debug counters
		loop_count = 0
		slow_loop_count = 0
		
		while not self.exitEvent.is_set():
<<<<<<< HEAD
			loop_start = time.monotonic()
			
			try:
				# 1. TIMING MANAGEMENT
				now = time.monotonic()
				dt = now - last_time
				dt = min(max(dt, 0.004), 0.020)  # Clamp to 50-250 Hz
				last_time = now
				
				# 2. Detecting mode changes
				mode_just_changed = (self.in_interaction_mode != previous_mode)
				if mode_just_changed:
					mode_str = "INTERACTION" if self.in_interaction_mode else "FREE_SPACE"
					print(f"Mode change: {mode_str}")

				# 3. Force data processing (with zeroing)
				force_data = self.simplified_force_processor.process_runtime_force(
					self.sensors,
					self.touchNames,
					self.in_interaction_mode,
					mode_just_changed=mode_just_changed
				)


				# 4. MODE SWITCHING
				if not mode_just_changed:
					mode_changed = self.update_interaction_mode(force_data, now)
				
				# 5. CONTROLLER EXECUTION
				try:
					if self.in_interaction_mode:
						# Use force data for interaction controller
						normalized_forces = force_data['normalized']
						cmd_interaction = interaction_controller.runModel(force_data=normalized_forces)
						cmd_free = cached_fs_command if cached_fs_command is not None else self.NetCom
					else:
						# Free space controller (EMG only) - forces are automatically 0
						cmd_free = free_space_controller.runModel()
						cmd_interaction = cached_int_command if cached_int_command is not None else self.NetCom
					
					# Cache commands for smooth transitions
					if self.in_interaction_mode:
						cached_int_command = cmd_interaction.copy() if hasattr(cmd_interaction, 'copy') else cmd_interaction
					else:
						cached_fs_command = cmd_free.copy() if hasattr(cmd_free, 'copy') else cmd_free
					
				except Exception as e:
					print(f"Controller error: {e}")
					# Safe fallback - hold current position
					cmd_free = self.NetCom
					cmd_interaction = self.NetCom
				
				# 6. COMMAND BLENDING
				blended_command = self.blend_controller_commands(cmd_free, cmd_interaction, now)
				
				# 6. SAFETY CHECKS AND CLAMPING
				posCom = np.asarray(blended_command, dtype=float)
				
				# Validate command
				if not np.isfinite(posCom).all():
					print("ERROR: Command contains NaN/inf - using safe fallback")
					posCom = self.NetCom  # Hold current position
				
				# Joint limit clamping
				mins = np.array([self.jointRoM[j][0] for j in self.jointNames], dtype=float)
				maxs = np.array([self.jointRoM[j][1] for j in self.jointNames], dtype=float)
				posCom = np.clip(posCom, mins, maxs)
				
				# Rate limiting 
				if hasattr(self, 'lastPosCom') and self.lastPosCom is not None:
					max_change_per_step = 2.0  # degrees per timestep (adjust as needed)
					change = posCom - self.lastPosCom
					change = np.clip(change, -max_change_per_step, max_change_per_step)
					posCom = self.lastPosCom + change
				
				# APPLY COMMAND FILTERING
				self.NetCom = np.asarray(self.lowpassCommands.filter(np.asarray([posCom]).T).T[0])
				self.lastPosCom = posCom
=======
			newT = time.time()
			time.sleep(max(1/(self.loopRate*self.Hz) - (newT - T), 0))
			T = time.time()

			self.lastposCom = self.NetCom
			# posCom = controller.forwardDynamics() # todo biophysical model
			posCom = controller.runModel()
			# self.NetCom = posCom
			self.NetCom = np.asarray(self.lowpassCommands.filter(np.asarray([posCom]).T).T[0])
>>>>>>> 3d67f0d5

				# update mode tracking
				previous_mode = self.in_interaction_mode
				
				# DEBUG OUTPUT (every 2 seconds)
				loop_count += 1
				if loop_count % (2 * self.Hz) == 0:
					mode_str = "INTERACTION" if self.in_interaction_mode else "FREE_SPACE"
					total_force = force_data['total_force']
					drift_info = force_data['current_drift']
					print(f"Mode: {mode_str} | Force: {total_force:.3f}N | "
						f"Drift: [{drift_info[0]:.2f}, {drift_info[1]:.2f}, ...] | "
						f"Loops: {loop_count} | Slow: {slow_loop_count}")
				
				# TIMING CONTROL with monitoring
				processing_time = time.monotonic() - loop_start
				sleep_time = target_period - processing_time
				
				if sleep_time > 0:
					time.sleep(sleep_time)
				elif processing_time > target_period * 1.5:
					slow_loop_count += 1
					if slow_loop_count % 10 == 1:  # No spam
						print(f"SLOW LOOP: {processing_time*1000:.1f}ms > {target_period*1000:.1f}ms")
				
			except Exception as e:
				print(f"CRITICAL ERROR in control loop: {e}")
				# Emergency safe state
				self.NetCom = np.array(self.getCurPos())
				time.sleep(target_period)
			
			if self.exitEvent.is_set():
				break
		
		print("Neural network control loop exited")

# 	def runNetForward(self, free_space_controller, interaction_controller):
# 		T = time.time()
# 		self.NetCom = self.getCurPos()
# 
# 		ENTER_FORCE_THRESHOLD = 0.8
# 		EXIT_FORCE_THRESHOLD = 0.3
# 		INTERACTION_MODE_DEBOUNCE_TIME = 0.1  # seconds
# 
# 		self.in_interaction_mode = False
# 		exit_mode_start_time = None  # Track when force dropped below exit threshold
# 
# 		while not self.exitEvent.is_set():
# 			loop_start = time.time()
# 			# newT = time.time()
# 			target_period = 1.0 / self.Hz  # 1/60 = 0.0167 seconds
# 			sleep_time = target_period - (time.time() - loop_start)
# 			if sleep_time > 0:
# 				time.sleep(sleep_time)
# 			# time.sleep(max(1/(self.loopRate*self.Hz) - (newT - T), 0))
# 			T = time.time()
# 
# 			force_data = np.array([self.sensors[key] for key in self.sensorForce])
# 			max_finger_force = np.max(force_data)
# 			current_time = time.time()
# 
# 			if not self.in_interaction_mode:
# 				if max_finger_force > ENTER_FORCE_THRESHOLD:
# 					self.in_interaction_mode = True
# 					exit_mode_start_time = None
# 					print("Entered interaction mode")
# 			else:
# 				if max_finger_force < EXIT_FORCE_THRESHOLD:
# 					if exit_mode_start_time is None:
# 						exit_mode_start_time = current_time
# 					elif (current_time - exit_mode_start_time) > INTERACTION_MODE_DEBOUNCE_TIME:
# 						self.in_interaction_mode = False
# 						exit_mode_start_time = None
# 						print("Exited interaction mode")
# 				else:
# 					exit_mode_start_time = None  # Reset if force rises above exit threshold
# 
# 			self.lastposCom = self.NetCom
# 			if self.in_interaction_mode:
# 				posCom = interaction_controller.runModel()
# 			else:
# 				posCom = free_space_controller.runModel()
# 
# 			self.NetCom = np.asarray(self.lowpassCommands.filter(np.asarray([posCom]).T).T[0])
# 
# 			if self.exitEvent.is_set():
# 				break


	def runNetThread(self, free_space_controller, interaction_controller):
		self.netThread = threading.Thread(target=self.runNetForward, args=(free_space_controller, interaction_controller), name='runNetForward')
		self.netThread.daemon = True
		self.netThread.start()

	def manualPos(self, posDes):
		while True:
			print('Enter: [indexPos, middlePos, ringPos, pinkyPos, thumbFlex, thumbRot]')
			posRaw = input() # Take input
			if (posRaw == 'exit'): # Escape valve
				return

			try: # Turn input into array of floats
				posDes = [float(x) for x in posRaw.split()]
			except: # Uh-oh! Formatting wrong
				posDes = []

			if not self.isValidCommand(posDes): # repeat if not valid
				print('Input formatted incorrectly. Enter 6 valid joint positions.\n')
			else: # Otherwise exit
				break

		self.mainControlLoop(posDes=posDes)

		print('At desired position. Ending this movement.')

	def playbackRecording(self, loadedPositions):
		curPos = np.asarray(self.getCurPos())
		desStart = loadedPositions[0, :]
		toMove = (desStart - curPos).reshape(1, -1)

		period = 3
		rate = self.loopRate*self.Hz
		pts = np.arange(rate*period - 1).reshape(-1, 1)/(rate*period) # range along initial movement

		addlPos = toMove*pts + curPos # linear interpolation between current and start

		return np.append(addlPos, loadedPositions, axis=0)

	def genSinusoid(self, period, joint, phase=0, scale=1):
		if self.controlMode == 'position':
			rom = self.jointRoM[joint]
			return scale*(0.5*(rom[1] - rom[0])*(np.sin(2*np.pi*(self.startTimestamp - self.timestamp)/period + phase))) + 0.5*(rom[1] + rom[0])
			# this formulation looks bad, but it allows scaling the sinusoids about the midpoint of the range
		
		elif self.controlMode == 'velocity':
			rov = self.jointRoM[joint] # range of velocity
			return scale*(rov[1] - rov[0])*(np.sin(2*np.pi*(self.startTimestamp - self.timestamp)/period + phase))
	
		else:
			return 0
		
	def set_force_filtering_enabled(self, enabled):
		"""Enable/disable adaptive force filtering"""
		self.adaptive_force_filter.set_enabled(enabled)

	def get_force_filter_status(self):
		"""Get current filter status and debug info"""
		return self.adaptive_force_filter.get_debug_info()

	def reset_adaptive_baselines(self):
		"""Reset adaptive baselines (force recalibration)"""
		self.adaptive_force_filter.current_baselines = np.zeros(5)
		for buffer in self.adaptive_force_filter.baseline_buffers:
			buffer.clear()
		print("Adaptive baselines reset")


###################################################################
def callback():
	run = ''
	while run not in ['move', 'record', 'play', 'zero', 'manual', 'set', 'print', 'exit']:
		run = input("\nEnter 'move' to move the arm.\nEnter 'record' and then 'move' to record the arm's movement.\nEnter 'play' to replay recorded arm movements.\nEnter 'zero' to return the arm to joint positions of 0.\nEnter 'manual' to enter manual joint positions.\nEnter 'set' to change settings.\nEnter 'print' to pring sensor states.\nEnter 'exit' to quit:\n")

	return run

def saveThread(saveLocation, filename, data):
	os.mkdir(saveLocation) if not os.path.exists(saveLocation) else None
	dataToSave = np.array(data)
	# np.savetxt('/home/haptix/haptix/psyonic/logs/' + filename + '.csv', dataToSave, delimiter='\t', fmt='%s')
	np.savetxt(f'{saveLocation}/{filename}.csv', dataToSave, delimiter='\t', fmt='%s')

def main(arm, emg=None, saveLocation='', channels=None, free_space_controller=None, interaction_controller=None):
    """
    Updated main function to handle dual controllers
    """
    # Load calibration data
    calib_path = os.path.join('data', args.person_dir, 'recordings', 'Calibration', 'experiments', '1', 'scaling.yaml')
    with open(calib_path, 'r') as f:
        data = yaml.safe_load(f)
    noiseLevels = np.array(data['noiseLevels'], dtype=np.float32)
    maxVals = np.array(data['maxVals'], dtype=np.float32)

    if emg is not None:
        print('Connecting to EMG board...')
        emg = EMG(noiseLevel=noiseLevels, maxVals=maxVals, usedChannels=channels)

        print(f"Used channels: {emg.usedChannels}")
        print(f"YAML maxVals length: {len(maxVals)}")
        print(f"YAML noiseLevel length: {len(noiseLevels)}")
        print(f"EMG maxVals (first 8): {emg.maxVals[:8]}")
        print(f"EMG noiseLevel (first 8): {emg.noiseLevel[:8]}")

        emg.startCommunication()
        print('Connected.')

        # If controllers are provided, start the neural net thread
        if free_space_controller is not None and interaction_controller is not None:
            if not args.dummy:
                print('Starting dual controller neural net thread...')
                arm.runNetThread(free_space_controller, interaction_controller)

    # Set up case/switch for arm control
    try:
        while True:
            run = callback()
            if run == 'move':
                print(f'\n\nRunning arm...')
                if emg is not None:
                    arm.mainControlLoop(emg=emg)
                else:
                    arm.mainControlLoop()

                # Set recording to false, regardless of whether you have been recording
                if arm.recording:
                    filename = input('Enter a .csv filename: ')
                    if not filename == 'exit':
                        thread = threading.Thread(target=saveThread, args=[saveLocation, filename, arm.recordedData], name='saveThread')
                        thread.start()
                        arm.resetRecording()

                arm.recording = False

            elif run == 'record':
                print('\n\nRecording next arm movement...')
                arm.recording = True
                arm.resetRecording()

            elif run == 'play':
                validFilename = False
                while not validFilename:
                    filename = input('Enter a .csv filename to replay: ')
                    try:
                        loadedData = pd.read_csv(filename, delimiter='\t', header=0)
                        if filename == "exit": break
                        validFilename = True
                    except Exception as e:
                        print(f'Invalid filename with error {e}\n')

                if validFilename:
                    positionColTitles = ['index_PosCom', 'middle_PosCom', 'ring_PosCom', 'pinky_PosCom', 'thumbFlex_PosCom', 'thumbRot_PosCom']
                    loadedPositions = loadedData[positionColTitles].values
                    fullMove = arm.playbackRecording(loadedPositions)
                    arm.mainControlLoop(posDes=fullMove)

            elif run == 'zero':
                print('\n\nZeroing joints...')
                posDes = [0]*arm.numMotors
                curMode = arm.getCurControlMode()
                arm.setControlMode('position')
                arm.mainControlLoop(posDes=np.asarray(posDes))
                arm.setControlMode(curMode)

            elif run == 'manual':
                print('\n\nAccepting manual input...')
                while True:
                    print('Enter: [indexPos, middlePos, ringPos, pinkyPos, thumbFlex, thumbRot]')
                    posRaw = input()
                    if (posRaw == 'exit'):
                        break

                    try:
                        posDes = [float(x) for x in posRaw.split()]
                    except:
                        posDes = []

                    if not arm.isValidCommand(posDes):
                        print('Input formatted incorrectly. Enter 6 valid joint positions.\n')
                    else:
                        break

                arm.mainControlLoop(posDes=np.asarray(posDes))

            elif run == 'set':
                print('\n\nChanging settings...')
                while True:
                    print('Enter: [c (controlMode), r (replyVariant)]')
                    setRaw = input()
                    if (setRaw == 'exit'):
                        break

                    if setRaw in ['c', 'controlMode', 'control']:
                        while True:
                            print('Enter: [pos, vel, tor, vol, imp, read]')
                            setControl = input()
                            if setControl not in ['pos', 'vel', 'tor', 'vol', 'imp', 'read']:
                                print('Invalid setting. Enter a valid setting.\n')
                                continue
                            break

                        controlDict = {'pos': 'position', 'vel': 'velocity', 'tor': 'torque', 'vol': 'voltage', 'imp': 'impedance', 'read': 'readOnly'}
                        setControl = controlDict[setControl]
                        arm.setControlMode(setControl)
                        break

                    elif setRaw in ['r', 'replyVariant', 'reply']:
                        while True:
                            print('Enter: [0, 1, 2]')
                            setReply = input()
                            if setReply not in ['0', '1', '2']:
                                print('Invalid setting. Enter a valid setting.\n')
                                continue
                            break

                        arm.setReplyVariant(int(setReply))
                        break

                    else:
                        print('Invalid setting. Enter a valid setting.\n')
                        continue

            elif run == 'print':
                print('\n\nPrinting sensor states...')
                arm.printSensors()

            elif run == 'exit':
                print('Exiting.')
                break

            else:
                print(f'Invalid command {run}')

    except KeyboardInterrupt:
        pass

    print('Shutting Down.')
    if emg is not None:
        emg.exitEvent.set()
        if hasattr(arm, 'netThread') and arm.netThread.is_alive():
            arm.netThread.join()

    if hasattr(arm, 'movingEvent'):
        arm.movingEvent.set()


# Check the args and run
if __name__ == '__main__':
    parser = argparse.ArgumentParser(description='Psyonic Ability Hand Command Line Interface')
    parser.add_argument('-t', '--tracker', help='Use MediaPipe hand tracker?', action='store_true')
    parser.add_argument('-e', '--emg', help='Use EMG control?', action='store_true')
    parser.add_argument('-l', '--laterality', type=str, help='Handedness (left or right)', default='left')
    parser.add_argument('-s', '--stuffing', help='Use byte stuffing?', action='store_true')
    parser.add_argument('--person_dir', type=str, required=True, help='Person directory')
    parser.add_argument('--free_space_model_name', type=str, required=True, help='Filename of free space model')
    parser.add_argument('--interaction_model_name', type=str, required=True, help='Filename of interaction model')
    parser.add_argument('--dummy', action='store_true', help='Run in dummy mode without connecting to real hand')

    args = parser.parse_args()

    # Construct full model paths
    fs_model_path = os.path.join('data', args.person_dir, 'models', args.free_space_model_name)
    inter_model_path = os.path.join('data', args.person_dir, 'models', args.interaction_model_name)

    emg = None

    if not args.dummy:
        print("Connecting to Psyonic Hand")
        arm = psyonicArm(hand=args.laterality, stuffing=args.stuffing, usingEMG=args.emg)
    else:
        print("Running in Dummy Mode")
        arm = None

    # EMG Setup
    if args.emg:
        # Load both configs to get features
        free_space_config_path = join('data', args.person_dir, 'configs', 'modular_fs.yaml')
        interaction_config_path = join('data', args.person_dir, 'configs', 'modular_inter.yaml')
        
        # Verify both config files exist
        if not os.path.exists(free_space_config_path):
            raise FileNotFoundError(f"Free space config not found: {free_space_config_path}")
        if not os.path.exists(interaction_config_path):
            raise FileNotFoundError(f"Interaction config not found: {interaction_config_path}")
        
        # Load free space config to extract EMG channels
        with open(free_space_config_path, 'r') as file:
            fs_wandb_config = yaml.safe_load(file)
            fs_config = Config(fs_wandb_config)
        
        # Load interaction config
        with open(interaction_config_path, 'r') as file:
            inter_wandb_config = yaml.safe_load(file)
            inter_config = Config(inter_wandb_config)
        
        # Extract only EMG channels (filter out force channels if present)
        channels = [int(feature[1]) for feature in fs_config.features if feature[0] == 'emg']

        print(f"Free space config - Features: {len(fs_config.features)} (EMG only)")
        print(f"Interaction config - Features: {len(inter_config.features)} (EMG + Force)")
        print(f"Output targets: {len(fs_config.targets)} DOF")
        print(f"EMG channels: {channels}")

        # Load calibration values
        calib_path = os.path.join('data', args.person_dir, 'recordings', 'Calibration', 'experiments', '1', 'scaling.yaml')
        with open(calib_path, 'r') as f:
            data = yaml.safe_load(f)
        noiseLevels = np.array(data['noiseLevels'], dtype=np.float32)
        maxVals = np.array(data['maxVals'], dtype=np.float32)
        
        emg = EMG(usedChannels=channels, noiseLevel=noiseLevels, maxVals=maxVals)

        # Measure actual stream rate
        print("Measuring EMG hardware rate...")
        actual_rate = emg.measure_actual_stream_rate(duration=5)
        print(f"Measured hardware rate: {actual_rate:.1f} Hz")
       		
        emg.samplingFreq = actual_rate
        print(f"Updated EMG sampling frequency to measured rate: {actual_rate} Hz")
        
        emg.startCommunication()
        print(f"EMG thread running: {emg.emgThread.is_alive()}")
        print(f"EMG numPackets: {emg.numPackets}")
        print(f"Expected output rate: {emg.samplingFreq / emg.numPackets} Hz")
        
        # Create both controllers with their respective configs
        free_space_controller, interaction_controller = create_controllers(
            emg=emg,
            arm=arm,
            config_free_space=fs_config,
            config_interaction=inter_config,
            free_space_model_path=fs_model_path,
            interaction_model_path=inter_model_path
        )

        if not args.dummy:
            print('Initializing sensor readings...')
            arm.initSensors()
            print('Sensors initialized.')
            arm.startComms()

        # Call main with both controllers
        main(arm, emg, saveLocation=f'data/{args.person_dir}/logs', channels=channels,
             free_space_controller=free_space_controller, interaction_controller=interaction_controller)

    elif args.tracker:
        if args.dummy:
            raise ValueError("Tracker mode requires real hardware connection. Cannot run in dummy mode.")

        trackerAddr = 'tcp://127.0.0.1:1239'
        print('Starting Psyonic Hand (tracker control)...')

        ctx = zmq.Context()
        trackerSock = ctx.socket(zmq.SUB)
        trackerSock.connect(trackerAddr)
        trackerSock.subscribe('')

        try:
            while True:
                arm.handCom = trackerSock.recv_pyobj()
        except KeyboardInterrupt:
            arm.stopEvent.set()
            sys.exit()

        print('Initializing sensor readings...')
        arm.initSensors()
        print('Sensors initialized.')
        arm.startComms()
        main(arm, emg, saveLocation=f'data/{args.person_dir}/logs')

    else:
        raise ValueError("Please specify either --emg or --tracker mode.")<|MERGE_RESOLUTION|>--- conflicted
+++ resolved
@@ -1305,7 +1305,6 @@
 		slow_loop_count = 0
 		
 		while not self.exitEvent.is_set():
-<<<<<<< HEAD
 			loop_start = time.monotonic()
 			
 			try:
@@ -1384,17 +1383,6 @@
 				# APPLY COMMAND FILTERING
 				self.NetCom = np.asarray(self.lowpassCommands.filter(np.asarray([posCom]).T).T[0])
 				self.lastPosCom = posCom
-=======
-			newT = time.time()
-			time.sleep(max(1/(self.loopRate*self.Hz) - (newT - T), 0))
-			T = time.time()
-
-			self.lastposCom = self.NetCom
-			# posCom = controller.forwardDynamics() # todo biophysical model
-			posCom = controller.runModel()
-			# self.NetCom = posCom
-			self.NetCom = np.asarray(self.lowpassCommands.filter(np.asarray([posCom]).T).T[0])
->>>>>>> 3d67f0d5
 
 				# update mode tracking
 				previous_mode = self.in_interaction_mode
