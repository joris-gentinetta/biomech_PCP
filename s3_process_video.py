--- conflicted
+++ resolved
@@ -174,7 +174,6 @@
     vid = imageio.get_reader(input_video_path, 'ffmpeg')
     vid_size = vid.get_meta_data()['size']
     fps = vid.get_meta_data()['fps'] # todo check
-    numFrames = sum(1 for _ in vid)
     vid.close()
 
     cap = cv2.VideoCapture(input_video_path)
@@ -235,24 +234,14 @@
     corrected = pd.read_parquet(join(experiment_dir, "corrected.parquet"))
     anglesHelper = AnglesHelper()
 
-<<<<<<< HEAD
     angles_df = anglesHelper.getArmAngles(corrected, sides)
-=======
-    angles_df = anglesHelper.getArmAngles(corrected, sides, joris=args.jorisThumb)
->>>>>>> c126cab7
     angles_df.to_parquet(join(experiment_dir, "angles.parquet"))
 
     smooth_angles_df = anglesHelper.apply_gaussian_smoothing(angles_df, sigma=1.5, radius=2)
     smooth_angles_df.to_parquet(join(experiment_dir, "smooth_angles.parquet"))
-<<<<<<< HEAD
 
     start = args.video_start
     end = args.video_end if args.video_end != -1 else len(angles_df)
-=======
-    #
-    start = args.video_start
-    end = args.video_end if args.video_end != -1 else numFrames # len(angles_df)
->>>>>>> c126cab7
 
     angles_df = pd.read_parquet(join(experiment_dir, "angles.parquet"))
     angles_df = angles_df.loc[start:]
