# Mikey Fernandez 01/18/2024
#
# psyonicControllers.py
# Make the controller class

# need to add the location of Junqing's model + functions to the path
import sys

# sys.path.append('/home/haptix/haptix/Upper Extremity Models/Upper Extremity Shadmehr')
# from Dynamics2.upperLimbModel import upperExtremityModel
# from Dynamics2.upperLimbModel_copy import upperExtremityModel

import torch
import numpy as np
np.set_printoptions(linewidth=200)
from helpers.BesselFilter import BesselFilterArr
import time

import argparse
import math
import os

import torch
sys.path.append('/home/haptix/haptix/biomech_PCP/')
sys.path.append('C:/Users/Emanuel Wicki/Documents/MIT/biomech_PCP/helpers')
from helpers.models import TimeSeriesRegressorWrapper

import matplotlib.pyplot as plt
import numpy as np
from os.path import join
import pandas as pd
# from time import time
import wandb
from helpers.predict_utils import Config, train_model, TSDataset, TSDataLoader
# from helpers.EMGClass import EMG
import sys
sys.path.append('/home/haptix/haptix/haptix_controller/handsim/src/')
from helpers.EMGClass import EMG
import threading

class psyonicControllers():
	def __init__(self, numMotors=6, arm=None, freq_n=3, numElectrodes=8, emg=None, config=None, model_path=None, controller_type='free_space'):
		self.emg = emg
		self.arm = arm
		self.numMotors = numMotors
		self.freq_n = freq_n
		self.numElectrodes = numElectrodes
		self.config = config
		self.controller_type = controller_type  # 'free_space' or 'interaction'

		self.probFilter = BesselFilterArr(numChannels=3, order=4, critFreqs=3, fs=self.arm.Hz, filtType='lowpass')

		self.printRate = 5 # desired Hz
		self.loopReset = int(self.arm.Hz/self.printRate)
		self.loops = 0

		self.device = torch.device('cuda' if torch.cuda.is_available() else 'cpu')

		# self.model = TimeSeriesRegressorWrapper(input_size=len(config.features), hidden_size=config.hidden_size,
		# 								output_size=len(config.targets), n_epochs=config.n_epochs,
		# 								seq_len=config.seq_len,
		# 								learning_rate=config.learning_rate,
		# 								warmup_steps=config.warmup_steps, num_layers=config.n_layers,
		# 								model_type=config.model_type)
		self.model = TimeSeriesRegressorWrapper(device=self.device, input_size=len(config.features), output_size=len(config.targets), **(config.to_dict()))

		self.model.load(model_path)
		self.model.to(self.device)
		self.model.eval()

		if config.model_type == 'LSTM':
			self.states = (torch.zeros(config.n_layers, 1, config.hidden_size),
					torch.zeros(config.n_layers, 1, config.hidden_size))
		else:
			self.states = self.model.model.get_starting_states(1, torch.zeros((1, 2,  len(config.targets)), device=self.device))

		#NOTE todo?
<<<<<<< HEAD
		# self.targets = ['indexAng', 'midAng', 'ringAng', 'pinkyAng', 'thumbInPlaneAng', 'thumbOutPlaneAng', 'wristFlex']
		self.targets = ['index_Pos', 'middle_Pos', 'ring_Pos', 'pinky_Pos', 'thumbFlex_Pos', 'thumbRot_Pos']
=======
		self.targets = ['indexAng', 'midAng', 'ringAng', 'pinkyAng', 'thumbInPlaneAng', 'thumbOutPlaneAng']
>>>>>>> 3d67f0d5

		self.output_dict = {target: 0 for target in self.targets}

	def resetModel(self):

		# Build whole model based on muscles and masses
		self.learningRate = 5 # the dynamic system LR parameter in training __NOT__ the overall LR
		self.DoF = 4
		self.muscleType = 'bilinear'
		self.numChannels = 8
		self.system_dynamic_model = upperExtremityModel(muscleType=self.muscleType, numDoF=self.DoF, device=self.device, EMG_Channel_Count=self.numChannels, Dynamic_Lr=self.learningRate, EMG_mat_Lr=10, NN_ratio=0.2)

		# self.model_save_path = '/home/haptix/UE AMI Clinical Work/Patient Data/P7 - 453/P7_0326_2024/Trained Models/minJerkModel.tar'
		# self.model_save_path = '/home/haptix/UE AMI Clinical Work/Patient Data/P7 - 453/P7_0327_2024/Trained Models/minJerkModel_synergyNoCost.tar'
		self.model_save_path = '/home/haptix/UE AMI Clinical Work/Patient Data/C1/C1_0603_2024/Trained Models/C1_0603_2024_model.tar'
		# self.model_save_path = '/home/haptix/UE AMI Clinical Work/Patient Data/C1/C1_0603_2024/Trained Models/C1_0603_2024_CamModel.tar'

		checkpoint = torch.load(self.model_save_path, map_location=self.device)
		self.system_dynamic_model.load_state_dict(checkpoint['model_state_dict'])
		self.system_dynamic_model.to(self.device)
		self.system_dynamic_model.eval()

		# set initial conditions
		self.hidden = torch.FloatTensor([[0]*self.DoF*self.system_dynamic_model.numStates]).to(self.device)
		self.predictions = torch.zeros((1, self.DoF), dtype=torch.float, device=self.device)

		self.lastTime = time.time()

	def forwardDynamics(self):
		allEMG = self.emg.normedEMG
		usedEMG = allEMG[self.emg.usedChannels]
		EMG = torch.FloatTensor(np.array([usedEMG])).to(self.device) if not self.emg.usingSynergies else torch.FloatTensor(np.array([self.emg.synergyProd()])).to(self.device)

		with torch.no_grad():
			jointAngles, self.hidden, predictions, _ = self.system_dynamic_model(self.hidden, EMG, dt=1/self.arm.Hz)
			# self.hidden[0][0] -= 1e-10
			# self.hidden[0][1] *= 2
			# jointAngles[0] -= torch.tensor([1e-10, -1e-10, 0, 0]).to(self.device)

		# print(jointAngles[0].detach().cpu().numpy())
		# jointAngles = (jointAngles.mul(torch.tensor([1, 1, 1, 1], dtype=torch.float, device=self.device))).tanh().detach().cpu().numpy()
		jointAngles = jointAngles.detach().cpu().numpy()
		# jointAngles = (jointAngles.mul(torch.tensor([1e8, 1e7, 5e7, 1e9], dtype=torch.float, device=self.device))).tanh().detach().cpu().numpy()
		# jointAngles = ((jointAngles.mul(torch.tensor([5e8, 5e8, 5e8, 1e9], dtype=torch.float, device=self.device))).sigmoid().detach().cpu().numpy() - 0.5)*2
		probabilities = predictions.detach().cpu().numpy()[0]
		self.predictions = predictions

		# jointPos = self.arm.getCurPos()
		jointPos = self.arm.lastPosCom
		moveBool = (probabilities > np.array([0.5, 0.4, 0.995, 0.6])) if np.any(usedEMG > 0.05) else np.zeros_like(probabilities)
		# moveBool = (probabilities > np.array([0.5, 0.5, 0.2, 0.5])) if np.any(usedEMG > 0.05) else np.zeros_like(probabilities)

		# jointAngles[0] -= [0, 0, 0.7, 0]
		# print(jointAngles[0])

		# print(f'{time.time()-self.lastTime:.5f}', [f'{ang:0.3f}' for ang in jointAngles[0]], [f'{prob:0.3f}' for prob in probabilities])

		# thumbFlex = jointAngles[0][0] if jointAngles[0][0] < 0. else jointAngles[0][0] + 0.1
		thumbFlex = jointAngles[0][0] if jointAngles[0][0] < 0. else jointAngles[0][0]
		thumbRot = jointAngles[0][0]
		indAng = jointAngles[0][1]
		midAng = jointAngles[0][2]
		# rinAng = jointAngles[0][4]
		# pinAng = jointAngles[0][5]

		# print(f'{thumbFlex:06.3f} | {indAng:06.3f} | {midAng:06.3f}')

		newThumbFlex = (1 + thumbFlex)/2*120  # todo now #thumbOutPlaneAng
		newThumbRot = -(thumbRot + 1)/2*120  # thumbInPlaneAng
		newIndex = (indAng + 1)/2*120
		newMid = (midAng + 1)/2*120
		# newRing = (rinAng + 1)/2*90
		# newPinky = (pinAng + 1)/2*90

		if moveBool[0]: jointPos[4] = newThumbFlex# min(newThumbFlex, 70)
		if moveBool[0]: jointPos[5] = newThumbRot
		if moveBool[1]: jointPos[0] = newIndex 
		if moveBool[2]: jointPos[1] = newMid
		if moveBool[2]: jointPos[2] = newMid
		if moveBool[2]: jointPos[3] = newMid

		# moveBool = np.concatenate([moveBool, [True, True]], axis=0)
		# jointPos = np.where(moveBool, jointPos, self.arm.getCurPos()).tolist()

		# jointPos[5] = -66

		# if not self.loops % self.loopReset: print(f'{time.time():.5f}', [f'{ang:06.3f}' for ang in jointPos], [f'{ang:06.3f}' for ang in jointAngles[0]]); self.loops = 0

		return jointPos

# 	def runModel(self):
# 		jointPos = self.arm.lastPosCom
# 		emg_timestep = np.asarray(self.emg.normedEMG)[self.emg.usedChannels]
# 		emg_timestep = torch.tensor(emg_timestep, dtype=torch.float32).unsqueeze(0).unsqueeze(0).to(self.device)
# 		with torch.no_grad():
# 			output, self.states = self.model.model(emg_timestep, self.states)
# 			output = output.squeeze().to('cpu').detach().numpy()
# 			for j, target in enumerate(self.targets):
# 				self.output_dict[target] = output[j]
# 			# self.output_dict['thumbInPlaneAng'] = self.output_dict['thumbInPlaneAng'] - math.pi
# 			# # self.output_dict['wristRot'] = (self.output_dict['wristRot'] * 2) - math.pi
# 			# self.output_dict['wristFlex'] = (self.output_dict['wristFlex'] - math.pi / 2)
# 			# # todo
# 			# # emg.printNormedEMG()
# 			#
# 			# jointPos[0] = np.rad2deg(self.output_dict['indexAng'] * math.pi)
# 			# jointPos[1] = np.rad2deg(self.output_dict['midAng'] * math.pi)
# 			# jointPos[2] = np.rad2deg(self.output_dict['ringAng'] * math.pi)
# 			# jointPos[3] = np.rad2deg(self.output_dict['pinkyAng'] * math.pi)
# 			# jointPos[4] = np.rad2deg(self.output_dict['thumbOutPlaneAng'] * math.pi)
# 			# jointPos[5] = np.rad2deg(self.output_dict['thumbInPlaneAng'] * math.pi)
# 
# 				self.output_dict[target] = self.output_dict[target].clip(-1, 1)
# 				self.output_dict[target] = (self.output_dict[target] * math.pi + math.pi) / 2
# 			# self.output_dict['wristFlex'] = self.output_dict['wristFlex'] - math.pi / 2
# 			# self.output_dict['wristRot'] = (self.output_dict['wristRot'] * 2) - math.pi
# 			# self.output_dict['thumbInPlaneAng'] = self.output_dict['thumbInPlaneAng'] - math.pi
# 
# 			# for i in range(6):
# 			# 	jointPos[i] = (np.rad2deg(self.output_dict['indexAng'] * math.pi) - 60) * 5
# 			jointPos[0] = np.min([70, np.rad2deg(self.output_dict['indexAng'])])# if np.rad2deg(self.output_dict['thumbOutPlaneAng']) > 50 else np.rad2deg(self.output_dict['indexAng'])
# 			jointPos[1] = np.rad2deg(self.output_dict['midAng'])
# 			jointPos[2] = np.rad2deg(self.output_dict['ringAng'])
# 			jointPos[3] = np.rad2deg(self.output_dict['pinkyAng'])
# 			# jointPos[4] = (np.rad2deg(self.output_dict['thumbOutPlaneAng']) - 30)*6
# 			# jointPos[5] = (np.rad2deg(self.output_dict['thumbInPlaneAng']) + 30)*6
# 			jointPos[4] = 1.5*np.rad2deg(self.output_dict['thumbOutPlaneAng'])
# 			# jointPos[5] = np.rad2deg(self.output_dict['thumbInPlaneAng'])
# 
# 			jointPos[5] = -66
# 		return jointPos

	def runModel(self, force_data=None):
		jointPos = [0]*6
		
		# Get EMG input
		emg_timestep = np.asarray(self.emg.normedEMG)[self.emg.usedChannels]
<<<<<<< HEAD
		
		if self.controller_type == 'free_space':
			model_input = emg_timestep
		elif self.controller_type == 'interaction':
			if force_data is None:
				print("Warning: Interaction controller called without force data")
				force_data = np.zeros(5)
			if len(force_data) != 5:
				print(f"Warning: Expected 5 force values, got {len(force_data)}")
				force_data = force_data[:5] if len(force_data) > 5 else np.pad(force_data, (0, 5-len(force_data)))
			# Combine EMG and force features
			model_input = np.concatenate([emg_timestep, force_data])
		else:
			raise ValueError(f"Unknown controller type: {self.controller_type}")

		# Input validation
		if len(model_input) != len(self.config.features):
			print(f"ERROR: Input size mismatch! Got {len(model_input)}, expected {len(self.config.features)}")
			print(f"Controller type: {self.controller_type}")
			print(f"EMG channels: {len(emg_timestep)}")
			if self.controller_type == 'interaction':
				print(f"Force channels: {len(force_data) if force_data is not None else 0}")
			return jointPos  # Return zeros if input size is wrong

		# DEBUG: Print EMG input
		if not hasattr(self, '_debug_counter'):
			self._debug_counter = 0
		
		self._debug_counter += 1
		# if self._debug_counter % 60 == 0:  # Every second
			# print(f"\n=== CONTROLLER DEBUG ===")
			# print(f"EMG input: {emg_timestep}")
			# print(f"EMG max: {np.max(emg_timestep):.3f}, mean: {np.mean(emg_timestep):.3f}")
		
		# Process through model
		# emg_tensor = torch.tensor(emg_timestep, dtype=torch.float32).unsqueeze(0).unsqueeze(0).to(self.device)
		model_input_tensor = torch.tensor(model_input, dtype=torch.float32).unsqueeze(0).unsqueeze(0).to(self.device)
		
		with torch.no_grad():
			output, self.states = self.model.model(model_input_tensor, self.states)
			output = output.squeeze().cpu().numpy()
			RESPONSIVENESS_SCALE = 2.0  # Increase this to make more responsive
			output = output * RESPONSIVENESS_SCALE
			output = np.clip(output, -1.0, 1.0)
			
			# DEBUG: Print model output
			# if self._debug_counter % 60 == 0:
			# 	print(f"Model output (raw): {output}")
			# 	print(f"Model output range: [{output.min():.3f}, {output.max():.3f}]")
			
			# Convert to joint positions
			jointPos[0] = output[0] * 60 + 60     # index_Pos
			jointPos[1] = output[1] * 60 + 60     # middle_Pos
			jointPos[2] = output[2] * 60 + 60     # ring_Pos
			jointPos[3] = output[3] * 60 + 60     # pinky_Pos
			jointPos[4] = output[4] * 60 + 60     # thumbFlex_Pos
			jointPos[5] = output[5] * 60 - 60     # thumbRot_Pos
			
			# DEBUG: Print joint positions
			# if self._debug_counter % 60 == 0:
			# 	print(f"Joint positions: {jointPos}")
			# 	print(f"Index should be at: {jointPos[0]:.1f} degrees")
		
=======
		# if not np.any(emg_timestep > 0.06): return jointPos
		emg_timestep = torch.tensor(emg_timestep, dtype=torch.float32).unsqueeze(0).unsqueeze(0).to(self.device)
		with torch.no_grad():
			output, self.states = self.model.model(emg_timestep, self.states)
			output = output.squeeze().to('cpu').detach().numpy()
			for j, target in enumerate(self.targets):
				self.output_dict[target] = output[j]

				self.output_dict[target] = self.output_dict[target].clip(-1, 1)
				self.output_dict[target] = (self.output_dict[target] * math.pi + math.pi) / 2
			# self.output_dict['wristFlex'] = self.output_dict['wristFlex'] - math.pi / 2
			# self.output_dict['wristRot'] = (self.output_dict['wristRot'] * 2) - math.pi
			self.output_dict['thumbInPlaneAng'] = self.output_dict['thumbInPlaneAng'] - math.pi


			jointPos[0] = np.rad2deg(self.output_dict['indexAng'])
			jointPos[1] = np.rad2deg(self.output_dict['midAng'])
			jointPos[2] = np.rad2deg(self.output_dict['ringAng'])
			jointPos[3] = np.rad2deg(self.output_dict['pinkyAng'])
			jointPos[4] = np.rad2deg(self.output_dict['thumbOutPlaneAng'])
			jointPos[5] = np.rad2deg(self.output_dict['thumbInPlaneAng'])

			# jointPos[0] = 1.5*(np.rad2deg(self.output_dict['indexAng']) - 60)
			# jointPos[1] = 1.25*(np.rad2deg(self.output_dict['midAng']) - 70)
			# jointPos[2] = 1.25*(np.rad2deg(self.output_dict['ringAng']) - 70)
			# jointPos[3] = 1.25*(np.rad2deg(self.output_dict['pinkyAng']) - 70)
			# jointPos[4] = np.rad2deg(self.output_dict['thumbOutPlaneAng']) - 15# Biophys, GRU
			# jointPos[4] = (np.rad2deg(self.output_dict['thumbOutPlaneAng']) - 18)*8 # OMEN
			# jointPos[5] = (np.rad2deg(self.output_dict['thumbInPlaneAng']) + 30)*5 # Biophys
			# jointPos[5] = (np.rad2deg(self.output_dict['thumbInPlaneAng']) + 20)*3 # GRU
			# jointPos[5] = (np.rad2deg(self.output_dict['thumbInPlaneAng']) + 25)*10 # OMEN
			# jointPos[5] = -10

>>>>>>> 3d67f0d5
		return jointPos
# 	def runModel(self):
# 		# Make a copy of the previous command (length 6)
# 		jointPos = [0]*6
# 
# 		# Prepare EMG input
# 		emg_timestep = np.asarray(self.emg.normedEMG)[self.emg.usedChannels]
# 		emg_timestep = torch.tensor(emg_timestep, dtype=torch.float32).unsqueeze(0).unsqueeze(0).to(self.device)
# 
# 		with torch.no_grad():
# 			output, self.states = self.model.model(emg_timestep, self.states)
# 			output = output.squeeze().cpu().numpy()  # shape = (6,)
# 
# 			# Store by name (optional, but helpful)
# 			for j, target in enumerate(self.targets):
# 				self.output_dict[target] = output[j]
# 
# 			# Convert scaled outputs to raw joint angles (degrees)
# 			# First five: [0,120], last: [-120,0]
# 			jointPos[0] = output[0] * 60 + 60     # index_Pos
# 			jointPos[1] = output[1] * 60 + 60     # middle_Pos
# 			jointPos[2] = output[2] * 60 + 60     # ring_Pos
# 			jointPos[3] = output[3] * 60 + 60     # pinky_Pos
# 			jointPos[4] = output[4] * 60 + 60     # thumbFlex_Pos
# 			jointPos[5] = output[5] * 60 - 60     # thumbRot_Pos
# 
# 		return jointPos

def create_controllers(emg, arm, config_free_space, config_interaction, 
                      free_space_model_path, interaction_model_path):
    """
    Create both free space and interaction controllers.
    
    Returns:
        tuple: (free_space_controller, interaction_controller)
    """
    free_space_controller = psyonicControllers(
        numMotors=6 if arm is None else arm.numMotors,
        arm=arm,
        freq_n=3,
        emg=emg,
        config=config_free_space,
        model_path=free_space_model_path,
        controller_type='free_space'
    )
    
    interaction_controller = psyonicControllers(
        numMotors=6 if arm is None else arm.numMotors,
        arm=arm,
        freq_n=3,
        emg=emg,
        config=config_interaction,
        model_path=interaction_model_path,
        controller_type='interaction'
    )
    
    return free_space_controller, interaction_controller<|MERGE_RESOLUTION|>--- conflicted
+++ resolved
@@ -75,12 +75,8 @@
 			self.states = self.model.model.get_starting_states(1, torch.zeros((1, 2,  len(config.targets)), device=self.device))
 
 		#NOTE todo?
-<<<<<<< HEAD
 		# self.targets = ['indexAng', 'midAng', 'ringAng', 'pinkyAng', 'thumbInPlaneAng', 'thumbOutPlaneAng', 'wristFlex']
 		self.targets = ['index_Pos', 'middle_Pos', 'ring_Pos', 'pinky_Pos', 'thumbFlex_Pos', 'thumbRot_Pos']
-=======
-		self.targets = ['indexAng', 'midAng', 'ringAng', 'pinkyAng', 'thumbInPlaneAng', 'thumbOutPlaneAng']
->>>>>>> 3d67f0d5
 
 		self.output_dict = {target: 0 for target in self.targets}
 
@@ -218,7 +214,6 @@
 		
 		# Get EMG input
 		emg_timestep = np.asarray(self.emg.normedEMG)[self.emg.usedChannels]
-<<<<<<< HEAD
 		
 		if self.controller_type == 'free_space':
 			model_input = emg_timestep
@@ -282,41 +277,6 @@
 			# 	print(f"Joint positions: {jointPos}")
 			# 	print(f"Index should be at: {jointPos[0]:.1f} degrees")
 		
-=======
-		# if not np.any(emg_timestep > 0.06): return jointPos
-		emg_timestep = torch.tensor(emg_timestep, dtype=torch.float32).unsqueeze(0).unsqueeze(0).to(self.device)
-		with torch.no_grad():
-			output, self.states = self.model.model(emg_timestep, self.states)
-			output = output.squeeze().to('cpu').detach().numpy()
-			for j, target in enumerate(self.targets):
-				self.output_dict[target] = output[j]
-
-				self.output_dict[target] = self.output_dict[target].clip(-1, 1)
-				self.output_dict[target] = (self.output_dict[target] * math.pi + math.pi) / 2
-			# self.output_dict['wristFlex'] = self.output_dict['wristFlex'] - math.pi / 2
-			# self.output_dict['wristRot'] = (self.output_dict['wristRot'] * 2) - math.pi
-			self.output_dict['thumbInPlaneAng'] = self.output_dict['thumbInPlaneAng'] - math.pi
-
-
-			jointPos[0] = np.rad2deg(self.output_dict['indexAng'])
-			jointPos[1] = np.rad2deg(self.output_dict['midAng'])
-			jointPos[2] = np.rad2deg(self.output_dict['ringAng'])
-			jointPos[3] = np.rad2deg(self.output_dict['pinkyAng'])
-			jointPos[4] = np.rad2deg(self.output_dict['thumbOutPlaneAng'])
-			jointPos[5] = np.rad2deg(self.output_dict['thumbInPlaneAng'])
-
-			# jointPos[0] = 1.5*(np.rad2deg(self.output_dict['indexAng']) - 60)
-			# jointPos[1] = 1.25*(np.rad2deg(self.output_dict['midAng']) - 70)
-			# jointPos[2] = 1.25*(np.rad2deg(self.output_dict['ringAng']) - 70)
-			# jointPos[3] = 1.25*(np.rad2deg(self.output_dict['pinkyAng']) - 70)
-			# jointPos[4] = np.rad2deg(self.output_dict['thumbOutPlaneAng']) - 15# Biophys, GRU
-			# jointPos[4] = (np.rad2deg(self.output_dict['thumbOutPlaneAng']) - 18)*8 # OMEN
-			# jointPos[5] = (np.rad2deg(self.output_dict['thumbInPlaneAng']) + 30)*5 # Biophys
-			# jointPos[5] = (np.rad2deg(self.output_dict['thumbInPlaneAng']) + 20)*3 # GRU
-			# jointPos[5] = (np.rad2deg(self.output_dict['thumbInPlaneAng']) + 25)*10 # OMEN
-			# jointPos[5] = -10
-
->>>>>>> 3d67f0d5
 		return jointPos
 # 	def runModel(self):
 # 		# Make a copy of the previous command (length 6)
