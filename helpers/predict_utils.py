--- conflicted
+++ resolved
@@ -197,7 +197,6 @@
         data = data.loc[60:].copy()
 
         if visualize:
-<<<<<<< HEAD
             # print("get_data debug ")
             # print("Available DataFrame columns:")
             # for col in data.columns:
@@ -231,41 +230,6 @@
             train_set = data.iloc[:split_idx].copy()
             val_set   = data.iloc[split_idx:].copy()
 
-=======
-            # axs = data[config.features].plot(subplots=True, ylim=(-0.1, 1.1))
-            # for ax in axs: ax.legend(loc='upper right')
-            # plt.suptitle(f'Features {config.recordings[recording_id]}')
-            # plt.show()
-
-            # axs = data[config.targets].plot(subplots=True, ylim=(-1.1, 1.1))
-            # for ax in axs: ax.legend(loc='upper right')
-            # plt.suptitle(f'Targets {config.recordings[recording_id]}')
-            # plt.show()
-
-            leftSubplots = len(config.features)
-            rightSubplots = len(config.targets)
-            fig, axs = plt.subplots(max(leftSubplots, rightSubplots), 2, figsize=(15, 16))
-            fig.suptitle(f'{config.recordings[recording_id]}')
-            for i, feature in enumerate(config.features):
-                axs[i, 0].plot(data[feature])
-                # axs[i, 0].set_title(feature)
-                axs[i, 0].set_ylim(-0.1, 1.1)
-                axs[i, 0].set_ylabel(feature[1])
-
-            for i, target in enumerate(config.targets):
-                axs[i, 1].plot(data[target])
-                # axs[i, 1].set_title(target)
-                axs[i, 1].set_ylim(-1.1, 1.1)
-                axs[i, 1].yaxis.set_label_position('right')
-                axs[i, 1].set_ylabel(target[1])
-            plt.tight_layout()
-            plt.show()
-
-
-        # if test_dirs is None:
-        test_set = data.loc[len(data) // 5 * 4:].copy()
-        train_set = data.loc[:len(data) // 5 * 4].copy()
->>>>>>> 3d67f0d5
         trainsets.append(train_set)
         valsets.append(val_set)
         combined_sets.append(data.copy())
