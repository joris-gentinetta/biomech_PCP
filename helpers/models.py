import math
import os
<<<<<<< HEAD
=======
os.environ['PYTORCH_ENABLE_MPS_FALLBACK'] = '1'
import torch
import torch.nn as nn
import torch.optim as optim
import torch
from torch import Tensor
from typing import Optional, Tuple, List
import numpy as np

>>>>>>> 3d67f0d5

os.environ["PYTORCH_ENABLE_MPS_FALLBACK"] = "1"
# torch.autograd.set_detect_anomaly(True)
from abc import ABC, abstractmethod

import torch
import torch.nn as nn
import torch.nn.functional as F
import torch.optim as optim
from bilinear import Joints, Muscles
from bilinear import M as bilinear_M
from tqdm import tqdm

from omen.realtime import RealtimeOMEN
# from omen.postprocessing import inverse_transform_predictions

SR = 60


class TimeSeriesRegressor(nn.Module, ABC):
    def __init__(self, input_size, output_size, device):
        super().__init__()
        self.input_size = input_size
        self.output_size = output_size
        self.device = device

    @abstractmethod
    def get_starting_states(self, batch_size, y=None):
        pass

    @abstractmethod
    def forward(self, x, states):
        pass


class RNN(TimeSeriesRegressor):
    def __init__(self, input_size, output_size, device, **kwargs):
        super().__init__(input_size, output_size, device)
        self.model_type = kwargs.get("model_type")
        self.hidden_size = kwargs.get("hidden_size")
        self.n_layers = kwargs.get("n_layers")
        self.state_mode = kwargs.get("state_mode", None)

        if self.state_mode == "stateAware":
            self.input_size += output_size

        self.tanh = nn.Tanh() if kwargs.get("tanh", False) else None

        if self.model_type == "RNN":
            self.rnn = nn.RNN(
                self.input_size, self.hidden_size, self.n_layers, batch_first=True
            )
        elif self.model_type == "LSTM":
            self.rnn = nn.LSTM(
                self.input_size, self.hidden_size, self.n_layers, batch_first=True
            )
        elif self.model_type == "GRU":
            self.rnn = nn.GRU(
                self.input_size, self.hidden_size, self.n_layers, batch_first=True
            )
        else:
            raise ValueError(f"Unknown RNN type {self.model_type}")
        self.fc = nn.Linear(self.hidden_size, self.output_size)

    def get_starting_states(self, batch_size, y=None):
        if self.model_type == "LSTM":
            states = (
                torch.zeros(
                    self.n_layers,
                    batch_size,
                    self.hidden_size,
                    dtype=torch.float,
                    device=self.device,
                ),
                torch.zeros(
                    self.n_layers,
                    batch_size,
                    self.hidden_size,
                    dtype=torch.float,
                    device=self.device,
                ),
            )
        else:
            states = torch.zeros(
                self.n_layers,
                batch_size,
                self.hidden_size,
                dtype=torch.float,
                device=self.device,
            )

        if self.state_mode == "stateful" or self.state_mode == "stateAware":
            return [states, y[:, 0:1, :]]
        else:
            return states

    def forward(self, x, states):
        if self.state_mode == "stateful":
            out = torch.zeros(
                (x.shape[0], x.shape[1], self.output_size),
                dtype=torch.float,
                device=self.device,
            )
            for i in range(x.shape[1]):
                update, states[0] = self.rnn(x[:, i : i + 1, :], states[0])
                update = self.fc(update)
                states[1] = states[1] + update
                out[:, i : i + 1, :] = states[1]

        elif self.state_mode == "stateAware":
            out = torch.zeros(
                (x.shape[0], x.shape[1], self.output_size),
                dtype=torch.float,
                device=self.device,
            )
            for i in range(x.shape[1]):
                pred, states[0] = self.rnn(
                    torch.cat((x[:, i : i + 1, :], states[1]), dim=2), states[0]
                )
                out[:, i : i + 1, :] = self.fc(pred)

        else:
            out, states = self.rnn(x, states)
            out = self.fc(out)
            if self.tanh is not None:
                out = self.tanh(out)

        return out, states


class CNN(TimeSeriesRegressor):
    def __init__(self, input_size, output_size, device, **kwargs):
        super().__init__(input_size, output_size, device)
        self.hidden_size = kwargs.get("hidden_size")
        self.n_layers = kwargs.get("n_layers")
        self.cnn = nn.Conv1d(
            self.input_size,
            out_channels=self.hidden_size,
            kernel_size=10,
            stride=1,
            padding=9,
        )
        if self.n_layers == 2:
            self.cnn2 = nn.Conv1d(
                self.hidden_size,
                out_channels=2 * self.hidden_size,
                kernel_size=20,
                stride=1,
                padding=19,
            )
            self.fc = nn.Linear(2 * self.hidden_size * 10, self.output_size)
        else:
            self.fc = nn.Linear(self.hidden_size * 10, self.output_size)

    def get_starting_states(self, batch_size, y=None):
        return None

    def forward(self, x, states=None):
        # x.shape = (batch_size, seq_len, input_size)
        x = x.permute(0, 2, 1)  # x.shape = (batch_size, input_size, seq_len)
        out = self.cnn(x)  # out.shape = (batch_size, hidden_size, seq_len)
        if self.n_layers == 2:
            out = self.cnn2(out)
        out = out.permute(0, 2, 1)  # out.shape = (batch_size, seq_len, hidden_size)
        out = out[:, : x.shape[2], :]

        # pad to make sure that only past data is used:
        first_value = out[:, 0, :].unsqueeze(1)
        padded_first_value = first_value.repeat(1, 9, 1)
        out = torch.cat([padded_first_value, out], dim=1)

        out = torch.concat(
            [
                self.fc(
                    out[:, i : i + 10, :].flatten(start_dim=1, end_dim=2)
                ).unsqueeze(1)
                for i in range(x.shape[2])
            ],
            dim=1,
        )

        return out, None


class DenseNet(TimeSeriesRegressor):
    def __init__(self, input_size, output_size, device, **kwargs):
        super().__init__(input_size, output_size, device)
        hidden_size = kwargs.get("hidden_size")
        n_layers = kwargs.get("n_layers")

        self.state_mode = kwargs.get("state_mode", None)
        if self.state_mode == "stateAware":
            self.input_size += output_size

        self.tanh = nn.Tanh() if kwargs.get("tanh", False) else None

        layers = []
        layers.append(nn.Linear(self.input_size, hidden_size))
        layers.append(nn.LeakyReLU())
        layers.append(nn.Dropout(p=0.2))

        for _ in range(n_layers - 1):
            layers.append(nn.Linear(hidden_size, hidden_size))
            layers.append(nn.LeakyReLU())
            layers.append(nn.Dropout(p=0.2))

        layers.append(nn.Linear(hidden_size, self.output_size))

        self.model = nn.Sequential(*layers)

    def get_starting_states(self, batch_size, y=None):
        if self.state_mode == "stateful" or self.state_mode == "stateAware":
            return y[:, 0:1, :]
        else:
            return None

    def forward(self, x, states=None):
        if self.state_mode == "stateful":
            out = torch.zeros(
                (x.shape[0], x.shape[1], self.output_size),
                dtype=torch.float,
                device=self.device,
            )
            for i in range(x.shape[1]):
                update = self.model(x[:, i : i + 1, :])
                states = states + update
                if self.tanh is not None:
                    states = self.tanh(states)
                out[:, i : i + 1, :] = states

        elif self.state_mode == "stateAware":
            out = torch.zeros(
                (x.shape[0], x.shape[1], self.output_size),
                dtype=torch.float,
                device=self.device,
            )
            for i in range(x.shape[1]):
                states = self.model(torch.cat((x[:, i : i + 1, :], states), dim=2))
                if self.tanh is not None:
                    states = self.tanh(states)
                out[:, i : i + 1, :] = states

        else:
            out = self.model(x)
            if self.tanh is not None:
                out = self.tanh(out)

        return out, states

class ParallelDenseNet(TimeSeriesRegressor):
    def __init__(self, input_size, output_size, device, **kwargs):
        super().__init__(input_size, output_size, device)
<<<<<<< HEAD
        self.placeholder = nn.Parameter(torch.ones(1, device=device))

    def get_starting_states(self, batch_size, y=None):
        return y

    def forward(self, x, states=None):
        return states * self.placeholder, states


class BlockDenseNet(TimeSeriesRegressor):
    def __init__(self, input_size, output_size, device, **kwargs):
        super().__init__(input_size, output_size, device)
        self.n_networks = kwargs.get("n_networks")
        hidden_size = kwargs.get("hidden_size")
        self.output_size = output_size
        n_layers = kwargs.get("n_layers")

        self.model = nn.ModuleList(
            [
                DenseNet(
                    input_size,
                    output_size,
                    device,
                    hidden_size=hidden_size,
                    n_layers=n_layers,
                )
                for _ in range(self.n_networks)
            ]
        )
=======
        self.hidden_size = kwargs.get('hidden_size')
        self.n_layers = kwargs.get('n_layers')
        self.num_states = kwargs.get('num_states')

        # we should have that the input size is the number of parallel networks, with the states input stacked with each input
>>>>>>> 3d67f0d5

        # Weight tensors for multiple layers (n_layers, n_states, out_dim)
        self.weights = nn.ParameterList([
            nn.Parameter(torch.randn(self.input_size, self.hidden_size if i > 0 else self.num_states,
                                     self.output_size if i == self.n_layers - 1 else self.hidden_size))
            for i in range(self.n_layers)
        ])
        self.biases = nn.ParameterList([
            nn.Parameter(torch.randn(self.input_size, self.output_size if i == self.n_layers - 1 else self.hidden_size))
            for i in range(self.n_layers)
        ])

        self.activation = nn.ReLU()

    def forward(self, x, states):
        """
        x: (time_points, batch, input_size)
        states: (batch, num_states) [these are updated in each iteration, I guess]
        Returns: (time_points, batch, output_size)
        """

        # First, stack x and states for the parallel networks - they should zip together
        out = torch.zeros((x.shape[0], x.shape[1], self.output_size), dtype=torch.float, device=self.device)

<<<<<<< HEAD
        # Apply each sub-network in parallel using list comprehension and stacking results
        outputs = torch.stack(
            [self.model[i](x[i])[0] for i in range(num_networks)], dim=2
        )

        # Reshape back to the original batch and sequence dimensions
        out = outputs.reshape(
            batch_size, sequence_length, num_networks * self.output_size
        )

        return out, states


class MatMul(TimeSeriesRegressor):
    def __init__(self, input_size, output_size, device, **kwargs):
        super().__init__(input_size, output_size, device)
        self.enforce_positive_weights = kwargs.get("enforce_positive_weights")
        self.weight = nn.Parameter(torch.zeros(input_size, output_size, device=device))
        self.init = kwargs.get("init", "default")

        if self.init == "xavier_normal":
            gain = nn.init.calculate_gain("sigmoid")
            nn.init.xavier_normal_(self.weight, gain=gain)
        elif self.init == "default":
            nn.init.kaiming_uniform_(self.weight, a=math.sqrt(5))
        else:
            raise ValueError(f"Unknown initialization method {self.init}")

        # take sqrt of the absolute value of the weight:
        if self.enforce_positive_weights:
            with torch.no_grad():
                self.weight.abs_()
=======
        for i in range(x.shape[0]):
            for j in range(self.n_layers):
                x = torch.einsum("bms,msh->bmh", x, self.weights[i]) + self.biases[i]
                x = self.activation(x)

            # then flatten for the output - should be (batch, musc * outputs)
        x = x.reshape(x.shape[0], x.shape[1], -1)

        return out, states

class IdealModel(TimeSeriesRegressor):
    def __init__(self, input_size, output_size, device, **kwargs):
        super().__init__(input_size, output_size, device)
        self.placeholder = nn.Parameter(torch.ones(1, device=device))
>>>>>>> 3d67f0d5

    def get_starting_states(self, batch_size, y=None):
        return y

    def forward(self, x, states=None):
<<<<<<< HEAD
        if self.enforce_positive_weights:
            weight = F.softplus(self.weight)
        else:
            weight = self.weight
        return torch.matmul(x, weight), states

=======
        return states * self.placeholder, states
>>>>>>> 3d67f0d5

class PhysMuscleModel(TimeSeriesRegressor):
    def __init__(self, input_size, output_size, device, **kwargs):
        super().__init__(input_size, output_size, device)

        self.output_size = output_size

        if input_size * 2 != output_size:
            raise ValueError(
                f"PhysMuscleModel: Input size must be 1/2 times the output size, got {input_size} and {output_size}"
            )

        self.model = Muscles(device=device, n_joints=output_size // 4)

    def get_starting_states(self, batch_size, y=None):
        return None

    def forward(self, x, states):
        out = torch.zeros(
            (x.shape[0], x.shape[1], self.output_size),
            dtype=torch.float,
            device=self.device,
        )
        activations = x.reshape(x.shape[0], x.shape[1], self.input_size // 2, 2)
        for i in range(x.shape[1]):
            F, K = self.model(activations[:, i, :, :], states[1])
            out[:, i, :] = torch.cat([F, K], dim=2).reshape(out.shape[0], out.shape[2])
        return out, None


class NNMuscleModel(TimeSeriesRegressor):
    def __init__(self, input_size, output_size, device, **kwargs):
        super().__init__(input_size, output_size, device)
        self.model_type = kwargs.get("model_type")
        self.model = self.get_model(input_size + output_size, output_size, kwargs)

    def get_starting_states(self, batch_size, y=None):
        return self.model.get_starting_states(batch_size, y)

    def forward(self, x, states):
<<<<<<< HEAD
        # return self.model(x, states[0])

        out = torch.zeros(
            (x.shape[0], x.shape[1], self.output_size),
            dtype=torch.float,
            device=self.device,
        )  # todo size of states to calc input size
        for i in range(x.shape[1]):
            model_input = torch.cat(
                [x[:, i, :], states[1].flatten(start_dim=1)], dim=1
            ).unsqueeze(1)  # todo torch.zeros_like for naive
            out[:, i : i + 1, :], states[0] = self.model(model_input, states[0])
=======
        out = torch.zeros((x.shape[0], x.shape[1], self.output_size), dtype=torch.float, device=self.device)
        activations = x.reshape(x.shape[0], x.shape[1], self.input_size // 2, 2)
        for i in range(x.shape[1]):
            F, K = self.model(activations[:, i, :, :], states[1])
            out[:, i, :] = torch.cat([F, K], dim=2).reshape(out.shape[0], out.shape[2])
>>>>>>> 3d67f0d5
        return out, None

        # return self.model(x, states[0])
        # out = torch.zeros((x.shape[0], x.shape[1], self.output_size), dtype=torch.float, device=self.device)  # todo size of states to calc input size
        # for i in range(x.shape[1]):
        #     model_input = torch.cat([x[:, i, :], states[1].flatten(start_dim=1)], dim=1).unsqueeze(1)  # todo torch.zeros_like for naive
        #     out[:, i:i+1, :], states[0] = self.model(model_input, states[0])
        # return out, None

    def get_model(self, input_size, output_size, config):
<<<<<<< HEAD
        if config["model_type"] == "DenseNet":
            modelclass = DenseNet
        elif config["model_type"] == "CNN":
            modelclass = CNN
        elif config["model_type"] in ["RNN", "LSTM", "GRU"]:
            modelclass = RNN
=======
        if config['model_type'] == 'ParallelDenseNet':
            modelclass = ParallelDenseNet
        # elif config['model_type'] == 'ParallelGRU':
        #     modelclass = ParallelGRU
        # elif config['model_type'] == 'ParallelLSTM':
        #     modelclass = ParallelLSTM
        # elif config['model_type'] in ['RNN', 'LSTM', 'GRU']:
        #     modelclass = RNN
>>>>>>> 3d67f0d5
        else:
            raise ValueError(
                f"Unknown model type for NNMuscleModel {config['model_type']}"
            )
        return modelclass(input_size, output_size, self.device, **config)


class PhysJointModel(TimeSeriesRegressor):
    def __init__(self, input_size, output_size, device, **kwargs):
        super().__init__(input_size, output_size, device)

        self.output_size = output_size
        speed_mode = kwargs.get("speed_mode", False)  # todo pass from further up

        if input_size != output_size * 4:
            raise ValueError(
                f"PhysJointModel: Input size must be 4 times the output size, got {input_size} and {output_size}"
            )

        self.model = Joints(
            device=device, n_joints=output_size, dt=1 / SR, speed_mode=speed_mode
        )

    def get_starting_states(self, batch_size, y=None):
        """these are the muscle states!"""
        theta = y[:, 0, :]
        d_theta = (y[:, 1, :] - y[:, 0, :]) * SR
        states = torch.stack([theta, d_theta], dim=2)
        return [
            states.unsqueeze(3) * self.model.M.unsqueeze(0).unsqueeze(2),
            states,
            theta,
        ]  # todo dimensions

    def forward(self, x, joint_states):
        out = torch.zeros(
            (x.shape[0], x.shape[1], self.output_size),
            dtype=torch.float,
            device=self.device,
        )
        F, K = x.reshape(x.shape[0], x.shape[1], self.output_size, 4).split(
            dim=3, split_size=2
        )
        for i in range(x.shape[1]):
            out[:, i, :], joint_states[0], joint_states[1] = self.model(
                F[:, i, :], K[:, i, :], joint_states[1]
            )
            joint_states[2] = out[:, i, :]
        return out, joint_states


#
# class NNJointModel(TimeSeriesRegressor): # this is the implicit M model
#     def __init__(self, input_size, output_size, device, **kwargs):
#         super().__init__(input_size, output_size, device)
#         self.model_type = kwargs.get('model_type')
#         self.model = self.get_model(input_size, output_size * 5, kwargs)
#         self.tanh = nn.Tanh()
#
#
#     def get_starting_states(self, batch_size, y=None):  # todo make starting state a parameter?
#         theta = y[:, 0, :]
#         d_theta = (y[:, 1, :] - y[:, 0, :]) * SR
#         states = torch.stack([theta, d_theta], dim=2)
#         M = torch.ones((1, self.output_size, 1, 2))
#         M[:, :, :, 0] = -bilinear_M
#         M[:, :, :, 1] = bilinear_M
#
#         return [states.unsqueeze(3) * M,  self.model.get_starting_states(batch_size, y)]
#
#     def forward(self, x, joint_states):
#         out = torch.zeros((x.shape[0], x.shape[1], self.output_size), dtype=torch.float, device=self.device)
#         for i in range(x.shape[1]):
#             model_output, joint_states = self.model(x[:, i, :], joint_states)
#             out[:, i, :], muscle_states = model_output.split(dim=1, split_size=[self.output_size, model_output.shape[1] - self.output_size])
#             muscle_states = self.tanh(muscle_states.reshape(muscle_states.shape[0], self.output_size, 2, 2))
#         return out, muscle_states, joint_states
#
#     def get_model(self, input_size, output_size, config): # todo add to TimeSeriesRegressor ?
#         if config['model_type'] == 'DenseNet':
#             modelclass = DenseNet
#         elif config['model_type'] == 'CNN':
#             modelclass = CNN
#         elif config['model_type'] in ['RNN', 'LSTM', 'GRU']:
#             modelclass = RNN
#         else:
#             raise ValueError(f'Unknown model type for NNJointModel {config["model_type"]}')
#         return modelclass(input_size, output_size, self.device, **config)


class NNJointModel(TimeSeriesRegressor):
    def __init__(self, input_size, output_size, device, **kwargs):
        super().__init__(input_size, output_size, device)
        self.model_type = kwargs.get("model_type")
        self.model = self.get_model(input_size, output_size, kwargs)
        self.tanh = nn.Tanh()

        moment_arms = (
            torch.ones((self.output_size, 2), dtype=torch.float, device=self.device)
            * bilinear_M
        )
        moment_arms[:, 0] = moment_arms[:, 0] * -1  # note that sign flipped
        self.M = nn.Parameter(data=moment_arms)

    def get_starting_states(
        self, batch_size, y=None
    ):  # todo make starting state a parameter?
        theta = y[:, 0, :]
        d_theta = (y[:, 1, :] - y[:, 0, :]) * SR
        states = torch.stack([theta, d_theta], dim=2)

        return [
            states.unsqueeze(3) * self.M.unsqueeze(0).unsqueeze(2),
            self.model.get_starting_states(batch_size, y),
            theta,
        ]

    def forward(self, x, joint_states):
        out = torch.zeros(
            (x.shape[0], x.shape[1], self.output_size),
            dtype=torch.float,
            device=self.device,
        )
        for i in range(x.shape[1]):
            out[:, i : i + 1, :], joint_states[1] = self.model(
                x[:, i : i + 1, :], joint_states[1]
            )
            theta = out[:, i, :]
            d_theta = (theta - joint_states[2]) * SR
            all_states = torch.stack([theta, d_theta], dim=2)
            joint_states[0] = torch.tanh(
                all_states.unsqueeze(3) * self.M.unsqueeze(0).unsqueeze(2)
            )

            joint_states[2] = theta

        return out, joint_states

    def get_model(
        self, input_size, output_size, config
    ):  # todo add to TimeSeriesRegressor ?
        if config["model_type"] == "DenseNet":
            modelclass = DenseNet
        elif config["model_type"] == "CNN":
            modelclass = CNN
        elif config["model_type"] in ["RNN", "LSTM", "GRU"]:
            modelclass = RNN
        else:
            raise ValueError(
                f"Unknown model type for NNJointModel {config['model_type']}"
            )
        return modelclass(input_size, output_size, self.device, **config)


class ModularModel(TimeSeriesRegressor):
    def __init__(self, input_size, output_size, device, **kwargs):
        super().__init__(input_size, output_size, device)
        self.activation_model_config = kwargs.get("activation_model")
        self.muscle_model_config = kwargs.get("muscle_model")
        self.joint_model_config = kwargs.get("joint_model")

        self.device = device

        self.activation_model = self.get_model(
            input_size, output_size * 2, self.activation_model_config
        )
        self.sigmoid = nn.Sigmoid()
<<<<<<< HEAD
        self.muscle_model = (
            PhysMuscleModel(
                output_size * 2,
                output_size * 4,
                self.device,
                **self.muscle_model_config,
            )
            if self.muscle_model_config["model_type"] == "PhysMuscleModel"
            else NNMuscleModel(
                output_size * 2,
                output_size * 4,
                self.device,
                **self.muscle_model_config,
            )
        )
        self.joint_model = (
            PhysJointModel(
                output_size * 4, output_size, self.device, **self.joint_model_config
            )
            if self.joint_model_config["model_type"] == "PhysJointModel"
            else NNJointModel(
                output_size * 4, output_size, self.device, **self.joint_model_config
            )
        )
=======
        self.muscle_model = self.get_model(output_size * 2, output_size * 4, self.muscle_model_config)
        self.joint_model = self.get_model(output_size * 4, output_size, self.joint_model_config)
        # self.muscle_model = PhysMuscleModel(output_size * 2, output_size * 4, self.device, **self.muscle_model_config) if self.muscle_model_config['model_type'] == 'PhysMuscleModel' else NNMuscleModel(output_size * 2, output_size * 4, self.device, **self.muscle_model_config)
        # self.joint_model = PhysJointModel(output_size * 4, output_size, self.device, **self.joint_model_config) if self.joint_model_config['model_type'] == 'PhysJointModel' else NNJointModel(output_size * 4, output_size, self.device, **self.joint_model_config)
>>>>>>> 3d67f0d5

    def get_model(self, input_size, output_size, config):
        if config["model_type"] == "DenseNet":
            modelclass = DenseNet
        elif config["model_type"] == "CNN":
            modelclass = CNN
        elif config["model_type"] in ["RNN", "LSTM", "GRU"]:
            modelclass = RNN
<<<<<<< HEAD
        elif config["model_type"] == "MatMul":
            modelclass = MatMul
        elif config["model_type"] == "PhysMuscleModel":
            modelclass = PhysMuscleModel
        elif config["model_type"] == "PhysJointModel":
=======
        elif config['model_type'] == 'PhysMuscleModel':
            modelclass = PhysMuscleModel
        elif config['model_type'] == 'NNMuscleModel':
            modelclass = NNMuscleModel
        elif config['model_type'] == 'PhysJointModel':
>>>>>>> 3d67f0d5
            modelclass = PhysJointModel
        elif config['model_type'] == 'NNJointModel':
            modelclass = NNJointModel
        else:
            raise ValueError(f"Unknown model type {config['model_type']}")
        return modelclass(input_size, output_size, self.device, **config)

    def get_starting_states(self, batch_size, y=None):
        return [
            self.activation_model.get_starting_states(batch_size, y),
            self.muscle_model.get_starting_states(batch_size, y),
            self.joint_model.get_starting_states(batch_size, y),
        ]

    def forward(self, x, states):
        out = torch.zeros(
            (x.shape[0], x.shape[1], self.output_size),
            dtype=torch.float,
            device=self.device,
        )
        for i in range(x.shape[1]):
            activation_out, states[0] = self.activation_model(
                x[:, i : i + 1, :], states[0]
            )
            activation_out = self.sigmoid(activation_out)
            muscle_out, states[1] = self.muscle_model(
                activation_out, [states[1], states[2][0]]
            )
            out[:, i : i + 1, :], states[2] = self.joint_model(muscle_out, states[2])

        return out, states

    def forwardInference(self, x, states):
        out = torch.zeros(
            (x.shape[0], x.shape[1], self.output_size),
            dtype=torch.float,
            device=self.device,
        )
        for i in range(x.shape[1]):
            activation_out, states[0] = self.activation_model(
                x[:, i : i + 1, :], states[0]
            )
            activation_out = self.sigmoid(activation_out)
            muscle_out, states[1] = self.muscle_model(
                activation_out, [states[1], states[2][0]]
            )
            out[:, i : i + 1, :], states[2] = self.joint_model(muscle_out, states[2])

        return (
            out,
            states,
            activation_out,
            muscle_out,
            states,
        )  # return all intermediates!


class CompensationModel(TimeSeriesRegressor):
    def __init__(self, input_size, output_size, device, **kwargs):
        super().__init__(input_size, output_size, device)
        activation_model = kwargs.get("activation_model")
        compensation_model = kwargs.get("compensation_model")
        muscle_model = kwargs.get("muscle_model")
        joint_model = kwargs.get("joint_model")

        self.device = device

        self.activation_model = self.get_model(
            input_size, output_size * 2, activation_model
        )
        self.sigmoid = nn.Sigmoid()
        self.muscle_model = self.get_model(
            output_size * 2, output_size * 4, muscle_model
        )
        self.joint_model = self.get_model(output_size * 4, output_size, joint_model)
        self.compensation_model = self.get_model(
            3, 2, compensation_model
        )  # want 3 inputs per muscle and 2 output per muscle (a force scaler and a stiffness scaler)
        self.tanh = nn.Tanh()

    def get_model(self, input_size, output_size, config):
        if config["model_type"] == "DenseNet":
            modelclass = DenseNet
        elif config["model_type"] == "CNN":
            modelclass = CNN
        elif config["model_type"] in ["RNN", "LSTM", "GRU"]:
            modelclass = RNN
        elif config["model_type"] == "PhysMuscleModel":
            modelclass = PhysMuscleModel
        elif config["model_type"] == "PhysJointModel":
            modelclass = PhysJointModel
<<<<<<< HEAD
        elif config["model_type"] == "BlockDenseNet":
            modelclass = BlockDenseNet
=======
>>>>>>> 3d67f0d5
        else:
            raise ValueError(f"Unknown model type {config['model_type']}")
        return modelclass(input_size, output_size, self.device, **config)

    def get_starting_states(self, batch_size, x=None):
        return [
            self.activation_model.get_starting_states(batch_size, x),
            [
                self.muscle_model.get_starting_states(batch_size, x),
                self.joint_model.get_starting_states(batch_size, x)[0],
            ],
            self.compensation_model.get_starting_states(batch_size, x),
            self.joint_model.get_starting_states(batch_size, x)[1],
        ]

    def forward(self, x, states):
        out = torch.zeros(
            (x.shape[0], x.shape[1], self.output_size),
            dtype=torch.float,
            device=self.device,
        )
        for i in range(x.shape[1]):
            activation_out, states[0] = self.activation_model(
                x[:, i : i + 1, :], states[0]
            )
            activation_out = self.sigmoid(activation_out)
            muscle_out, states[1][0] = self.muscle_model(activation_out, states[1])
            # need to do some ~rearranging~ on the muscle states here to get them as desired - states[1][1] is the muscle state
            # with dimension [batch_size, n_joints, state_num (2), muscle_num (2)]
            # we can pull out the individual muscle states, then stack along the last dimension as [act, len, vel]
            # unsqueeze along the sequence length dimension, and pass in the input as desired
            # hill_muscle_states.shape = [batch_size, seq_len, n_networks, input_size]
            hill_muscle_states = torch.concatenate(
                [activation_out.unsqueeze(3)]
                + [
                    torch.flatten(states[1][1][:, :, st, :], start_dim=1, end_dim=2)
                    .unsqueeze(2)
                    .unsqueeze(1)
                    for st in range(2)
                ],
                dim=3,
            )
            compensation_out, states[2] = self.compensation_model(
                hill_muscle_states
            )  # [batch_size, seq_len, n_networks, output_size]
            compensation_out = self.tanh(compensation_out)
            muscle_out = muscle_out * (1 + compensation_out)

            out[:, i : i + 1, :], states[1][1], states[3] = self.joint_model(
                muscle_out, states[3]
            )

        return out, states

# ---------------------------------------------------------------------------- #
#                                     OMEN                                     #
# ---------------------------------------------------------------------------- #


"""
Instructions:
./omen_cli.py can be used to train OMEN on data from a session. 
Ater training, OMEN gets saved to a folder (e.g. 'P_149_Left') with
the model, scalers, trained keys, and config.

Changes to TimeSeriesRegressorWrapper:
- in __init__, handle model_type == 'OMEN'
- in load, handle OMEN's loading logic.
"""

class OMENModel(TimeSeriesRegressor):
    def __init__(self,  input_size:int, output_size:int, device:torch.device, **kwargs):
        super().__init__(input_size, output_size, device)
        self.input_size = input_size
        self.output_size = output_size
        self.device = device

    def train(self):
        self.model.train()

    def eval(self):
        self.model.eval()

    def to(self, device:torch.device):
        self.device = device
        self.model.to(device)

    def load(self, model_path:str):
        self.model = RealtimeOMEN.load(model_path)
        self.key = self.model._config.sessions[0]
        # self.x_scaler = self.model.scalers[f'X_{self.key}']
        # self.y_scaler = self.model.scalers[f'Y']
        # self.D = len(self.model.cans)

    def get_starting_states(self, batch_size:int, y:Optional[Tensor]=None) -> None:
        """
            Reset CANs and initialize buffer      
        """
        self.model.reset(self.input_size)
        return None



    def forward(self, x:Tensor, states:Optional[Tensor]=None) -> Tuple[Tensor, Optional[Tensor]]:
        """
            Forward pass for OMEN.
            It uses Portent.encoder to encode the input, 
            then loops over each CANs and unfolds its dynamics.
            It applies scaling as needed and returns the output.

            x is a tensor of inputs of shape (batch_size, seq_len, n_inputs).
            At inference time, batch_size == seq_len == 1.
            Since we don't use OMENModel for training, this function only works at inference time.
        """
        B, S, N = x.shape
        assert B == 1, f"Batch size must be 1: {B}"
        assert S == 1, f"Sequence length must be 1: {S}"
        assert N == self.input_size, f"Input size must match: {N} != {self.input_size}"
        assert self.model.is_reset, "Model must be reset before forward pass"

        # call OMEN
        out = self.model(x.squeeze()).unsqueeze(0)  # (1, n_outputs)
        return out, states
            



# ---------------------------------------------------------------------------- #
#                             TIME SERIES REGRESSOR                            #
# ---------------------------------------------------------------------------- #

class TimeSeriesRegressorWrapper:
<<<<<<< HEAD
    def __init__(
        self,
        input_size,
        output_size,
        device,
        n_epochs,
        learning_rate,
        warmup_steps,
        model_type,
        **kwargs,
    ):
        kwargs.update({"model_type": model_type})

        if model_type == "DenseNet":
=======
    def __init__(self, input_size, output_size, device, n_epochs, learning_rate, warmup_steps, model_type, **kwargs):
        # ! CHANGES: added OMEN model type
        kwargs.update({'model_type': model_type})

        if model_type == 'DenseNet':
>>>>>>> 3d67f0d5
            self.model = DenseNet(input_size, output_size, device, **kwargs)
        elif model_type == "CNN":
            self.model = CNN(input_size, output_size, device, **kwargs)
        elif model_type in ["RNN", "LSTM", "GRU"]:
            self.model = RNN(input_size, output_size, device, **kwargs)
        elif model_type == "ModularModel":
            self.model = ModularModel(input_size, output_size, device, **kwargs)
        elif model_type == "IdealModel":
            self.model = IdealModel(input_size, output_size, device, **kwargs)
        elif model_type == "CompensationModel":
            self.model = CompensationModel(input_size, output_size, device, **kwargs)
        elif model_type == 'OMEN':
            # ? CHANGE
            self.model = OMENModel(input_size, output_size, device, **kwargs)
        else:
<<<<<<< HEAD
            raise ValueError(f"Unknown model type {model_type}")

        self.criterion = nn.MSELoss(reduction="mean")
        self.optimizer = optim.Adam(self.model.parameters(), lr=learning_rate)
        # self.optimizer = optim.AdamW(self.model.parameters(), lr=learning_rate, amsgrad=True)
        self.scheduler = optim.lr_scheduler.ReduceLROnPlateau(
            self.optimizer,
            mode="min",
            factor=0.5,
            patience=3,
            threshold_mode="rel",
            threshold=0.01,
        )
=======
            raise ValueError(f'Unknown model type {model_type}')
        self.model_type = model_type

        if model_type != 'OMEN':
            self.criterion = nn.MSELoss(reduction='mean')
            self.optimizer = optim.Adam(self.model.parameters(), lr=learning_rate)
            # self.optimizer = optim.AdamW(self.model.parameters(), lr=learning_rate, amsgrad=True)
            self.scheduler = optim.lr_scheduler.ReduceLROnPlateau(self.optimizer, mode='min', factor=0.5, patience=3, threshold_mode='rel', threshold=0.01)
>>>>>>> 3d67f0d5

        self.n_epochs = n_epochs
        self.warmup_steps = warmup_steps  # todo
        # self.warmup_steps = kwargs.get('seq_len') - 1

    def save(self, path):
        os.makedirs(os.path.dirname(path), exist_ok=True)
        torch.save(self.model.state_dict(), path)

    def load(self, path):
<<<<<<< HEAD
        self.model.load_state_dict(
            torch.load(path, map_location=torch.device("cpu"))
        )  # note that we load to cpu
=======
        # ! CHANGES: handle OMEN's loading logic.
        if self.model_type == 'OMEN':  # ? CHANGE
            self.model.load(path)
        else:
            self.model.load_state_dict(torch.load(path, map_location=torch.device('cpu')))  # note that we load to cpu
>>>>>>> 3d67f0d5
        return self

    def train(self):
        self.model.train()
        return

    def eval(self):
        self.model.eval()
        return

    def train_one_epoch(self, dataloader):
        self.model.train()
        epoch_loss = 0
        for x, y in dataloader:
            states = self.model.get_starting_states(dataloader.batch_size, y)
            outputs, states = self.model(x, states)

            loss = self.criterion(
                outputs[:, self.warmup_steps :], y[:, self.warmup_steps :]
            )

            self.optimizer.zero_grad(set_to_none=True)
            loss.backward()
            torch.nn.utils.clip_grad_norm_(self.model.parameters(), 4)
            self.optimizer.step()
            epoch_loss += loss

            if torch.any(torch.isnan(loss)):
                print("NAN Loss!")

        return epoch_loss.item() / len(dataloader)

    def predict(self, test_set, features, targets):
        self.model.eval()
        x = (
            torch.tensor(test_set.loc[:, features].values, dtype=torch.float32)
            .unsqueeze(0)
            .to(self.device)
        )
        y = (
            torch.tensor(test_set.loc[:, targets].values, dtype=torch.float32)
            .unsqueeze(0)
            .to(self.device)
        )
        with torch.no_grad():
            states = self.model.get_starting_states(1, y)
            y_pred, _ = self.model(x, states=states)
        return y_pred

    def to(self, device):
        self.device = device
        self.model.to(device)
        return self

    def eval(self):
        self.model.eval()
        return self

    # extra wrappers to expose arguments as needed
    def named_buffers(self, *args, **kwargs):
        return self.model.named_buffers(*args, **kwargs)

    def named_parameters(self, *args, **kwargs):
        return self.model.named_parameters(*args, **kwargs)

    def named_modules(self, *args, **kwargs):
        return self.model.named_modules(*args, **kwargs)

    def parameters(self, *args, **kwargs):
        return self.model.parameters(*args, **kwargs)

    def modules(self, *args, **kwargs):
        return self.model.modules(*args, **kwargs)


# if __name__ == '__main__':
#     model = ModularModel(device=torch.device('cpu'), input_size=8, output_size=4, muscleType='bilinear', nn_ratio=0.2)
#     x = torch.tensor([[[1, 2], [1, 2], [1, 2], [1, 2]], [[1, 2], [1, 2], [1, 2], [1, 2]], [[1, 2], [1, 2], [1, 2], [1, 2]], [[1, 2], [1, 2], [1, 2], [1, 2]], [[1, 2], [1, 2], [1, 2], [1, 2]]], dtype=torch.float).unsqueeze(1).repeat(1, 125, 1, 1) / 2
#     states = model.get_starting_states(5, x)
#     out, states = model(x, states) # x.shape = (batch_size, seq_len, n_joints, n_muscles_per_joint)
#     print(out)<|MERGE_RESOLUTION|>--- conflicted
+++ resolved
@@ -1,35 +1,25 @@
 import math
 import os
-<<<<<<< HEAD
-=======
 os.environ['PYTORCH_ENABLE_MPS_FALLBACK'] = '1'
 import torch
 import torch.nn as nn
+import torch.nn.functional as F
 import torch.optim as optim
 import torch
 from torch import Tensor
 from typing import Optional, Tuple, List
 import numpy as np
 
->>>>>>> 3d67f0d5
-
-os.environ["PYTORCH_ENABLE_MPS_FALLBACK"] = "1"
+
 # torch.autograd.set_detect_anomaly(True)
 from abc import ABC, abstractmethod
-
-import torch
-import torch.nn as nn
-import torch.nn.functional as F
-import torch.optim as optim
-from bilinear import Joints, Muscles
-from bilinear import M as bilinear_M
 from tqdm import tqdm
+from bilinear import Muscles, Joints, M as bilinear_M
 
 from omen.realtime import RealtimeOMEN
 # from omen.postprocessing import inverse_transform_predictions
 
 SR = 60
-
 
 class TimeSeriesRegressor(nn.Module, ABC):
     def __init__(self, input_size, output_size, device):
@@ -142,6 +132,7 @@
         return out, states
 
 
+
 class CNN(TimeSeriesRegressor):
     def __init__(self, input_size, output_size, device, **kwargs):
         super().__init__(input_size, output_size, device)
@@ -264,7 +255,48 @@
 class ParallelDenseNet(TimeSeriesRegressor):
     def __init__(self, input_size, output_size, device, **kwargs):
         super().__init__(input_size, output_size, device)
-<<<<<<< HEAD
+        self.hidden_size = kwargs.get('hidden_size')
+        self.n_layers = kwargs.get('n_layers')
+        self.num_states = kwargs.get('num_states')
+
+        # we should have that the input size is the number of parallel networks, with the states input stacked with each input
+
+        # Weight tensors for multiple layers (n_layers, n_states, out_dim)
+        self.weights = nn.ParameterList([
+            nn.Parameter(torch.randn(self.input_size, self.hidden_size if i > 0 else self.num_states,
+                                     self.output_size if i == self.n_layers - 1 else self.hidden_size))
+            for i in range(self.n_layers)
+        ])
+        self.biases = nn.ParameterList([
+            nn.Parameter(torch.randn(self.input_size, self.output_size if i == self.n_layers - 1 else self.hidden_size))
+            for i in range(self.n_layers)
+        ])
+
+        self.activation = nn.ReLU()
+
+    def forward(self, x, states):
+        """
+        x: (time_points, batch, input_size)
+        states: (batch, num_states) [these are updated in each iteration, I guess]
+        Returns: (time_points, batch, output_size)
+        """
+
+        # First, stack x and states for the parallel networks - they should zip together
+        out = torch.zeros((x.shape[0], x.shape[1], self.output_size), dtype=torch.float, device=self.device)
+
+        for i in range(x.shape[0]):
+            for j in range(self.n_layers):
+                x = torch.einsum("bms,msh->bmh", x, self.weights[i]) + self.biases[i]
+                x = self.activation(x)
+
+            # then flatten for the output - should be (batch, musc * outputs)
+        x = x.reshape(x.shape[0], x.shape[1], -1)
+
+        return out, states
+
+class IdealModel(TimeSeriesRegressor):
+    def __init__(self, input_size, output_size, device, **kwargs):
+        super().__init__(input_size, output_size, device)
         self.placeholder = nn.Parameter(torch.ones(1, device=device))
 
     def get_starting_states(self, batch_size, y=None):
@@ -294,38 +326,23 @@
                 for _ in range(self.n_networks)
             ]
         )
-=======
-        self.hidden_size = kwargs.get('hidden_size')
-        self.n_layers = kwargs.get('n_layers')
-        self.num_states = kwargs.get('num_states')
-
-        # we should have that the input size is the number of parallel networks, with the states input stacked with each input
->>>>>>> 3d67f0d5
-
-        # Weight tensors for multiple layers (n_layers, n_states, out_dim)
-        self.weights = nn.ParameterList([
-            nn.Parameter(torch.randn(self.input_size, self.hidden_size if i > 0 else self.num_states,
-                                     self.output_size if i == self.n_layers - 1 else self.hidden_size))
-            for i in range(self.n_layers)
-        ])
-        self.biases = nn.ParameterList([
-            nn.Parameter(torch.randn(self.input_size, self.output_size if i == self.n_layers - 1 else self.hidden_size))
-            for i in range(self.n_layers)
-        ])
-
-        self.activation = nn.ReLU()
-
-    def forward(self, x, states):
-        """
-        x: (time_points, batch, input_size)
-        states: (batch, num_states) [these are updated in each iteration, I guess]
-        Returns: (time_points, batch, output_size)
-        """
-
-        # First, stack x and states for the parallel networks - they should zip together
-        out = torch.zeros((x.shape[0], x.shape[1], self.output_size), dtype=torch.float, device=self.device)
-
-<<<<<<< HEAD
+
+    def get_starting_states(self, batch_size, x=None):
+        return None
+
+    def forward(self, x, states=None):
+        # x.shape = [batch_size, seq_len, n_networks, input_size]
+        # so our output shape should be [batch_size, seq_len, n_networks*output_size]
+        # out = torch.zeros((x.shape[0], x.shape[1], self.n_networks*self.output_size), dtype=torch.float, device=self.device)
+        # for i in range(x.shape[1]):
+        #     out[:, i:i + 1, :] = torch.cat([subnet(x[:, i:i + 1, sub_idx, :])[0] for sub_idx, subnet in enumerate(self.model)], dim=2)
+        # return out, states
+
+        batch_size, sequence_length, num_networks, input_size = x.shape
+
+        # Reshape to (num_networks, batch_size * sequence_length, input_size) for parallel processing
+        x = x.permute(2, 0, 1, 3).reshape(num_networks, -1, input_size)
+
         # Apply each sub-network in parallel using list comprehension and stacking results
         outputs = torch.stack(
             [self.model[i](x[i])[0] for i in range(num_networks)], dim=2
@@ -358,37 +375,17 @@
         if self.enforce_positive_weights:
             with torch.no_grad():
                 self.weight.abs_()
-=======
-        for i in range(x.shape[0]):
-            for j in range(self.n_layers):
-                x = torch.einsum("bms,msh->bmh", x, self.weights[i]) + self.biases[i]
-                x = self.activation(x)
-
-            # then flatten for the output - should be (batch, musc * outputs)
-        x = x.reshape(x.shape[0], x.shape[1], -1)
-
-        return out, states
-
-class IdealModel(TimeSeriesRegressor):
-    def __init__(self, input_size, output_size, device, **kwargs):
-        super().__init__(input_size, output_size, device)
-        self.placeholder = nn.Parameter(torch.ones(1, device=device))
->>>>>>> 3d67f0d5
 
     def get_starting_states(self, batch_size, y=None):
-        return y
+        return None
 
     def forward(self, x, states=None):
-<<<<<<< HEAD
         if self.enforce_positive_weights:
             weight = F.softplus(self.weight)
         else:
             weight = self.weight
         return torch.matmul(x, weight), states
 
-=======
-        return states * self.placeholder, states
->>>>>>> 3d67f0d5
 
 class PhysMuscleModel(TimeSeriesRegressor):
     def __init__(self, input_size, output_size, device, **kwargs):
@@ -429,7 +426,6 @@
         return self.model.get_starting_states(batch_size, y)
 
     def forward(self, x, states):
-<<<<<<< HEAD
         # return self.model(x, states[0])
 
         out = torch.zeros(
@@ -442,40 +438,17 @@
                 [x[:, i, :], states[1].flatten(start_dim=1)], dim=1
             ).unsqueeze(1)  # todo torch.zeros_like for naive
             out[:, i : i + 1, :], states[0] = self.model(model_input, states[0])
-=======
-        out = torch.zeros((x.shape[0], x.shape[1], self.output_size), dtype=torch.float, device=self.device)
-        activations = x.reshape(x.shape[0], x.shape[1], self.input_size // 2, 2)
-        for i in range(x.shape[1]):
-            F, K = self.model(activations[:, i, :, :], states[1])
-            out[:, i, :] = torch.cat([F, K], dim=2).reshape(out.shape[0], out.shape[2])
->>>>>>> 3d67f0d5
         return out, None
 
-        # return self.model(x, states[0])
-        # out = torch.zeros((x.shape[0], x.shape[1], self.output_size), dtype=torch.float, device=self.device)  # todo size of states to calc input size
-        # for i in range(x.shape[1]):
-        #     model_input = torch.cat([x[:, i, :], states[1].flatten(start_dim=1)], dim=1).unsqueeze(1)  # todo torch.zeros_like for naive
-        #     out[:, i:i+1, :], states[0] = self.model(model_input, states[0])
-        # return out, None
-
     def get_model(self, input_size, output_size, config):
-<<<<<<< HEAD
         if config["model_type"] == "DenseNet":
             modelclass = DenseNet
         elif config["model_type"] == "CNN":
             modelclass = CNN
         elif config["model_type"] in ["RNN", "LSTM", "GRU"]:
             modelclass = RNN
-=======
-        if config['model_type'] == 'ParallelDenseNet':
+        elif config['model_type'] == 'ParallelDenseNet':
             modelclass = ParallelDenseNet
-        # elif config['model_type'] == 'ParallelGRU':
-        #     modelclass = ParallelGRU
-        # elif config['model_type'] == 'ParallelLSTM':
-        #     modelclass = ParallelLSTM
-        # elif config['model_type'] in ['RNN', 'LSTM', 'GRU']:
-        #     modelclass = RNN
->>>>>>> 3d67f0d5
         else:
             raise ValueError(
                 f"Unknown model type for NNMuscleModel {config['model_type']}"
@@ -525,8 +498,6 @@
             )
             joint_states[2] = out[:, i, :]
         return out, joint_states
-
-
 #
 # class NNJointModel(TimeSeriesRegressor): # this is the implicit M model
 #     def __init__(self, input_size, output_size, device, **kwargs):
@@ -643,7 +614,6 @@
             input_size, output_size * 2, self.activation_model_config
         )
         self.sigmoid = nn.Sigmoid()
-<<<<<<< HEAD
         self.muscle_model = (
             PhysMuscleModel(
                 output_size * 2,
@@ -668,12 +638,6 @@
                 output_size * 4, output_size, self.device, **self.joint_model_config
             )
         )
-=======
-        self.muscle_model = self.get_model(output_size * 2, output_size * 4, self.muscle_model_config)
-        self.joint_model = self.get_model(output_size * 4, output_size, self.joint_model_config)
-        # self.muscle_model = PhysMuscleModel(output_size * 2, output_size * 4, self.device, **self.muscle_model_config) if self.muscle_model_config['model_type'] == 'PhysMuscleModel' else NNMuscleModel(output_size * 2, output_size * 4, self.device, **self.muscle_model_config)
-        # self.joint_model = PhysJointModel(output_size * 4, output_size, self.device, **self.joint_model_config) if self.joint_model_config['model_type'] == 'PhysJointModel' else NNJointModel(output_size * 4, output_size, self.device, **self.joint_model_config)
->>>>>>> 3d67f0d5
 
     def get_model(self, input_size, output_size, config):
         if config["model_type"] == "DenseNet":
@@ -682,22 +646,16 @@
             modelclass = CNN
         elif config["model_type"] in ["RNN", "LSTM", "GRU"]:
             modelclass = RNN
-<<<<<<< HEAD
         elif config["model_type"] == "MatMul":
             modelclass = MatMul
         elif config["model_type"] == "PhysMuscleModel":
             modelclass = PhysMuscleModel
-        elif config["model_type"] == "PhysJointModel":
-=======
-        elif config['model_type'] == 'PhysMuscleModel':
-            modelclass = PhysMuscleModel
         elif config['model_type'] == 'NNMuscleModel':
             modelclass = NNMuscleModel
-        elif config['model_type'] == 'PhysJointModel':
->>>>>>> 3d67f0d5
-            modelclass = PhysJointModel
         elif config['model_type'] == 'NNJointModel':
             modelclass = NNJointModel
+        elif config["model_type"] == "PhysJointModel":
+            modelclass = PhysJointModel
         else:
             raise ValueError(f"Unknown model type {config['model_type']}")
         return modelclass(input_size, output_size, self.device, **config)
@@ -786,11 +744,8 @@
             modelclass = PhysMuscleModel
         elif config["model_type"] == "PhysJointModel":
             modelclass = PhysJointModel
-<<<<<<< HEAD
         elif config["model_type"] == "BlockDenseNet":
             modelclass = BlockDenseNet
-=======
->>>>>>> 3d67f0d5
         else:
             raise ValueError(f"Unknown model type {config['model_type']}")
         return modelclass(input_size, output_size, self.device, **config)
@@ -887,7 +842,7 @@
 
     def get_starting_states(self, batch_size:int, y:Optional[Tensor]=None) -> None:
         """
-            Reset CANs and initialize buffer      
+            Reset CANs and initialize buffer
         """
         self.model.reset(self.input_size)
         return None
@@ -897,7 +852,7 @@
     def forward(self, x:Tensor, states:Optional[Tensor]=None) -> Tuple[Tensor, Optional[Tensor]]:
         """
             Forward pass for OMEN.
-            It uses Portent.encoder to encode the input, 
+            It uses Portent.encoder to encode the input,
             then loops over each CANs and unfolds its dynamics.
             It applies scaling as needed and returns the output.
 
@@ -914,7 +869,7 @@
         # call OMEN
         out = self.model(x.squeeze()).unsqueeze(0)  # (1, n_outputs)
         return out, states
-            
+
 
 
 
@@ -923,7 +878,6 @@
 # ---------------------------------------------------------------------------- #
 
 class TimeSeriesRegressorWrapper:
-<<<<<<< HEAD
     def __init__(
         self,
         input_size,
@@ -938,13 +892,6 @@
         kwargs.update({"model_type": model_type})
 
         if model_type == "DenseNet":
-=======
-    def __init__(self, input_size, output_size, device, n_epochs, learning_rate, warmup_steps, model_type, **kwargs):
-        # ! CHANGES: added OMEN model type
-        kwargs.update({'model_type': model_type})
-
-        if model_type == 'DenseNet':
->>>>>>> 3d67f0d5
             self.model = DenseNet(input_size, output_size, device, **kwargs)
         elif model_type == "CNN":
             self.model = CNN(input_size, output_size, device, **kwargs)
@@ -960,22 +907,7 @@
             # ? CHANGE
             self.model = OMENModel(input_size, output_size, device, **kwargs)
         else:
-<<<<<<< HEAD
             raise ValueError(f"Unknown model type {model_type}")
-
-        self.criterion = nn.MSELoss(reduction="mean")
-        self.optimizer = optim.Adam(self.model.parameters(), lr=learning_rate)
-        # self.optimizer = optim.AdamW(self.model.parameters(), lr=learning_rate, amsgrad=True)
-        self.scheduler = optim.lr_scheduler.ReduceLROnPlateau(
-            self.optimizer,
-            mode="min",
-            factor=0.5,
-            patience=3,
-            threshold_mode="rel",
-            threshold=0.01,
-        )
-=======
-            raise ValueError(f'Unknown model type {model_type}')
         self.model_type = model_type
 
         if model_type != 'OMEN':
@@ -983,7 +915,6 @@
             self.optimizer = optim.Adam(self.model.parameters(), lr=learning_rate)
             # self.optimizer = optim.AdamW(self.model.parameters(), lr=learning_rate, amsgrad=True)
             self.scheduler = optim.lr_scheduler.ReduceLROnPlateau(self.optimizer, mode='min', factor=0.5, patience=3, threshold_mode='rel', threshold=0.01)
->>>>>>> 3d67f0d5
 
         self.n_epochs = n_epochs
         self.warmup_steps = warmup_steps  # todo
@@ -994,17 +925,11 @@
         torch.save(self.model.state_dict(), path)
 
     def load(self, path):
-<<<<<<< HEAD
-        self.model.load_state_dict(
-            torch.load(path, map_location=torch.device("cpu"))
-        )  # note that we load to cpu
-=======
         # ! CHANGES: handle OMEN's loading logic.
         if self.model_type == 'OMEN':  # ? CHANGE
             self.model.load(path)
         else:
             self.model.load_state_dict(torch.load(path, map_location=torch.device('cpu')))  # note that we load to cpu
->>>>>>> 3d67f0d5
         return self
 
     def train(self):
@@ -1079,7 +1004,6 @@
     def modules(self, *args, **kwargs):
         return self.model.modules(*args, **kwargs)
 
-
 # if __name__ == '__main__':
 #     model = ModularModel(device=torch.device('cpu'), input_size=8, output_size=4, muscleType='bilinear', nn_ratio=0.2)
 #     x = torch.tensor([[[1, 2], [1, 2], [1, 2], [1, 2]], [[1, 2], [1, 2], [1, 2], [1, 2]], [[1, 2], [1, 2], [1, 2], [1, 2]], [[1, 2], [1, 2], [1, 2], [1, 2]], [[1, 2], [1, 2], [1, 2], [1, 2]]], dtype=torch.float).unsqueeze(1).repeat(1, 125, 1, 1) / 2
