import math
import os
os.environ['PYTORCH_ENABLE_MPS_FALLBACK'] = '1'
import torch
import torch.nn as nn
import torch.optim as optim
import torch
from torch import Tensor
from typing import Optional, Tuple, List
import numpy as np


# torch.autograd.set_detect_anomaly(True)
from abc import ABC, abstractmethod
from tqdm import tqdm
from dynamics.bilinear import Muscles, Joints, M as bilinear_M
#from predict_utils import simplified_enhanced_loss, simplified_muscle_physiology_loss


from omen.realtime import RealtimeOMEN
# from omen.postprocessing import inverse_transform_predictions

SR = 60

def simplified_enhanced_loss(outputs, targets, muscle_activations, force_data, warmup_steps):
    """
    Simplified combined loss for interaction model training (no material classification)
    
    Args:
        outputs: (batch, seq_len, output_size) - predicted joint positions
        targets: (batch, seq_len, output_size) - target joint positions  
        muscle_activations: (batch, seq_len, 12) - predicted muscle activations
        force_data: (batch, seq_len, 5) - force feedback data
        warmup_steps: int - steps to skip at beginning
    """
    # 1. Standard position loss
    position_loss = torch.nn.functional.mse_loss(
        outputs[:, warmup_steps:], 
        targets[:, warmup_steps:]
    )
    
    # 2. Muscle physiology loss (only after warmup)
    if muscle_activations is not None and force_data is not None:
        physiology_loss = simplified_muscle_physiology_loss(
            muscle_activations[:, warmup_steps:], 
            force_data[:, warmup_steps:],
            outputs.device
        )
        
        # Combine losses with weighting
        total_loss = position_loss + 0.3 * physiology_loss

        # print("outputs", outputs[:, warmup_steps:].abs().mean().item())
        # print("targets", targets[:, warmup_steps:].abs().mean().item())
        # print("muscle_activations", muscle_activations[:, warmup_steps:].abs().mean().item())
        # print("force_data", force_data[:, warmup_steps:].abs().mean().item())
        
        return total_loss, position_loss.item(), physiology_loss.item()
    else:
        return position_loss, position_loss.item(), 0.0

def simplified_muscle_physiology_loss(muscle_activations, force_feedback, device):
    """
    Simplified physiologically informed muscle activation loss (no material classification)
    
    Args:
        muscle_activations: (batch, seq_len, 12) - muscle activation values
        force_feedback: (batch, seq_len, 5) - force values per finger
        device: torch device
    """
    # Force magnitude across all fingers
    force_magnitude = torch.norm(force_feedback, dim=-1)  # (batch, seq_len)
    
    # 1. Activation Level Loss
    # Expected activation should scale with force magnitude
    expected_activation_level = torch.sigmoid(force_magnitude - 0.5)  # Threshold at 0.5
    actual_activation_level = torch.mean(muscle_activations, dim=-1)   # Average across all muscles
    
    activation_level_loss = torch.nn.functional.mse_loss(actual_activation_level, expected_activation_level) * 0.2
    
    # 2. Co-contraction Loss
    # During contact, antagonist muscles should co-contract for stability
    cocontraction_loss = torch.tensor(0.0, device=device)
    
    if muscle_activations.shape[-1] >= 12:  # Ensure we have enough muscle activations
        # Reshape to (batch, seq_len, 6_DOF, 2_muscles_per_DOF)
        muscle_pairs = muscle_activations.reshape(
            muscle_activations.shape[0], muscle_activations.shape[1], 6, 2
        )
        
        # Contact mask: where force is significant
        contact_mask = (force_magnitude > 0.5).float()  # (batch, seq_len)
        
        for pair_idx in range(6):
            agonist = muscle_pairs[:, :, pair_idx, 0]      # (batch, seq_len)
            antagonist = muscle_pairs[:, :, pair_idx, 1]   # (batch, seq_len)
            
            # Co-contraction: minimum activation of both muscles
            both_active = torch.minimum(agonist, antagonist)
            
            # Only penalize/reward co-contraction during contact
            cocontraction_loss += torch.mean(both_active * contact_mask) * 0.1
    
    return activation_level_loss + cocontraction_loss

class TimeSeriesRegressor(nn.Module, ABC):
    def __init__(self, input_size, output_size, device):
        super().__init__()
        self.input_size = input_size
        self.output_size = output_size
        self.device = device

    @abstractmethod
    def get_starting_states(self, batch_size, y=None):
        pass

    @abstractmethod
    def forward(self, x, states):
        pass


class RNN(TimeSeriesRegressor):
    def __init__(self, input_size, output_size, device, **kwargs):
        super().__init__(input_size, output_size, device)
        self.model_type = kwargs.get('model_type')
        self.hidden_size = kwargs.get('hidden_size')
        self.n_layers = kwargs.get('n_layers')
        self.state_mode = kwargs.get('state_mode', None)

        if self.state_mode == 'stateAware':
            self.input_size += output_size

        self.tanh = nn.Tanh() if kwargs.get('tanh', False) else None

        if self.model_type == 'RNN':
            self.rnn = nn.RNN(self.input_size, self.hidden_size, self.n_layers, batch_first=True)
        elif self.model_type == 'LSTM':
            self.rnn = nn.LSTM(self.input_size, self.hidden_size, self.n_layers, batch_first=True)
        elif self.model_type == 'GRU':
            self.rnn = nn.GRU(self.input_size, self.hidden_size, self.n_layers, batch_first=True)
        else:
            raise ValueError(f'Unknown RNN type {self.model_type}')
        self.fc = nn.Linear(self.hidden_size, self.output_size)

    def get_starting_states(self, batch_size, y=None):
        if self.model_type == 'LSTM':
            states = (torch.zeros(self.n_layers, batch_size, self.hidden_size, dtype=torch.float, device=self.device),
                  torch.zeros(self.n_layers, batch_size, self.hidden_size, dtype=torch.float, device=self.device))
        else:
            states = torch.zeros(self.n_layers, batch_size, self.hidden_size, dtype=torch.float, device=self.device)

        if self.state_mode == 'stateful' or self.state_mode == 'stateAware':
            return [states, y[:, 0:1, :]]
        else:
            return states

    def forward(self, x, states):
        if self.state_mode == 'stateful':
            out = torch.zeros((x.shape[0], x.shape[1], self.output_size), dtype=torch.float, device=self.device)
            for i in range(x.shape[1]):
                update, states[0] = self.rnn(x[:, i:i + 1, :], states[0])
                if torch.isnan(update).any() or torch.isinf(update).any():
                    print(f"→ [RNN.forward] NaN/Inf in RNN output at time step {i}")
                update = self.fc(update)
                if torch.isnan(update).any() or torch.isinf(update).any():
                    print(f"→ [RNN.forward] NaN/Inf after fc() at time step {i}")
                states[1] = states[1] + update
                if torch.isnan(states[1]).any() or torch.isinf(states[1]).any():
                    print(f"→ [RNN.forward] NaN/Inf in accumulated state at time step {i}")
                out[:, i:i + 1, :] = states[1]

        elif self.state_mode == 'stateAware':
            out = torch.zeros((x.shape[0], x.shape[1], self.output_size), dtype=torch.float, device=self.device)
            for i in range(x.shape[1]):
                pred, states[0] = self.rnn(torch.cat((x[:, i:i + 1, :], states[1]), dim=2), states[0])
                out[:, i:i + 1, :] = self.fc(pred)

        else:
            out, states = self.rnn(x, states)
            out = self.fc(out)
            if self.tanh is not None:
                out = self.tanh(out)

        return out, states



class CNN(TimeSeriesRegressor):
    def __init__(self, input_size, output_size, device, **kwargs):
        super().__init__(input_size, output_size, device)
        self.hidden_size = kwargs.get('hidden_size')
        self.n_layers = kwargs.get('n_layers')
        self.cnn = nn.Conv1d(self.input_size, out_channels=self.hidden_size, kernel_size=10, stride=1, padding=9)
        if self.n_layers == 2:
            self.cnn2 = nn.Conv1d(self.hidden_size, out_channels=2*self.hidden_size, kernel_size=20, stride=1, padding=19)
            self.fc = nn.Linear(2*self.hidden_size*10, self.output_size)
        else:
            self.fc = nn.Linear(self.hidden_size*10, self.output_size)

    def get_starting_states(self, batch_size, y=None):
        return None

    def forward(self, x, states=None):
        # x.shape = (batch_size, seq_len, input_size)
        x = x.permute(0, 2, 1)  # x.shape = (batch_size, input_size, seq_len)
        out = self.cnn(x)  # out.shape = (batch_size, hidden_size, seq_len)
        if self.n_layers == 2:
            out = self.cnn2(out)
        out = out.permute(0, 2, 1)  # out.shape = (batch_size, seq_len, hidden_size)
        out = out[:, :x.shape[2], :]

        # pad to make sure that only past data is used:
        first_value = out[:, 0, :].unsqueeze(1)
        padded_first_value = first_value.repeat(1, 9, 1)
        out = torch.cat([padded_first_value, out], dim=1)

        out = torch.concat([self.fc(out[:, i:i+10, :].flatten(start_dim=1, end_dim=2)).unsqueeze(1) for i in range(x.shape[2])], dim=1)

        return out, None


# class DenseNet(TimeSeriesRegressor):
#     def __init__(self, input_size, output_size, device, **kwargs):
#         super().__init__(input_size, output_size, device)
#         hidden_size = kwargs.get('hidden_size')
#         n_layers = kwargs.get('n_layers')
# 
#         self.state_mode = kwargs.get('state_mode', None)
#         if self.state_mode == 'stateAware':
#             self.input_size += output_size
# 
#         self.tanh = nn.Tanh() if kwargs.get('tanh', False) else None
# 
#         layers = []
#         layers.append(nn.Linear(self.input_size, hidden_size))
#         layers.append(nn.LeakyReLU())
#         layers.append(nn.Dropout(p=0.2))
# 
#         for _ in range(n_layers - 1):
#             layers.append(nn.Linear(hidden_size, hidden_size))
#             layers.append(nn.LeakyReLU())
#             layers.append(nn.Dropout(p=0.2))
# 
#         layers.append(nn.Linear(hidden_size, self.output_size))
# 
#         self.model = nn.Sequential(*layers)
# 
#     def get_starting_states(self, batch_size, y=None):
#         if self.state_mode == 'stateful' or self.state_mode == 'stateAware':
#             return y[:, 0:1, :]
#         else:
#             return None
# 
#     def forward(self, x, states=None):
#         if self.state_mode == 'stateful':
#             out = torch.zeros((x.shape[0], x.shape[1], self.output_size), dtype=torch.float, device=self.device)
#             for i in range(x.shape[1]):
#                 update = self.model(x[:, i:i+1, :])
#                 states = states + update
#                 if self.tanh is not None:
#                     states = self.tanh(states)
#                 out[:, i:i+1, :] = states
# 
#         elif self.state_mode == 'stateAware':
#             out = torch.zeros((x.shape[0], x.shape[1], self.output_size), dtype=torch.float, device=self.device)
#             for i in range(x.shape[1]):
#                 states = self.model(torch.cat((x[:, i:i+1, :], states), dim=2))
#                 if self.tanh is not None:
#                     states = self.tanh(states)
#                 out[:, i:i+1, :] = states
# 
#         else:
#             out = self.model(x)
#             if self.tanh is not None:
#                 out = self.tanh(out)
# 
#         return out, states
class DenseNet(TimeSeriesRegressor):
    def __init__(self, input_size, output_size, device, **kwargs):
        super().__init__(input_size, output_size, device)
        hidden_size = kwargs.get('hidden_size')
        n_layers    = kwargs.get('n_layers')

        self.state_mode = kwargs.get('state_mode', None)
        if self.state_mode == 'stateAware':
            self.input_size += output_size

        self.tanh = nn.Tanh() if kwargs.get('tanh', False) else None

        layers = []
        layers.append(nn.Linear(self.input_size, hidden_size))
        layers.append(nn.LeakyReLU())
        layers.append(nn.Dropout(p=0.2))
        for _ in range(n_layers - 1):
            layers.append(nn.Linear(hidden_size, hidden_size))
            layers.append(nn.LeakyReLU())
            layers.append(nn.Dropout(p=0.2))
        layers.append(nn.Linear(hidden_size, self.output_size))

        self.model = nn.Sequential(*layers)

    def get_starting_states(self, batch_size, y=None):
        if self.state_mode in ['stateful', 'stateAware']:
            return y[:, 0:1, :]
        else:
            return None

    def forward(self, x, states=None):
        # 1) First, check for NaN/Inf in the raw input
        if torch.isnan(x).any() or torch.isinf(x).any():
            print(f"→ [DenseNet.forward] Input x contains NaN/Inf, "
                  f"x.min()={x.min():.3e}, x.max()={x.max():.3e}")

        # 2) Check for extremely large values in x
        max_abs = x.abs().max().item()
        if max_abs > 1e3:
            print(f"→ [DenseNet.forward] Input x is very large: "
                  f"max abs(x) = {max_abs:.3e}")

        # 3) Now clamp x so DenseNet never sees values beyond ±10
        x = x.clamp(min=-10.0, max=10.0)

        # 4) Run through each sub‐layer, printing if any produce NaN/Inf
        out = x
        for idx, layer in enumerate(self.model):
            out = layer(out)
            if torch.isnan(out).any() or torch.isinf(out).any():
                print(f"→ [DenseNet.forward] NaN/Inf after layer {idx} "
                      f"({layer.__class__.__name__})")

        # 5) If you have a final tanh, check it too
        if self.tanh is not None:
            out = self.tanh(out)
            if torch.isnan(out).any() or torch.isinf(out).any():
                print("→ [DenseNet.forward] NaN/Inf after tanh()")

        return out, states

<<<<<<< HEAD


class IdealModel(TimeSeriesRegressor):
=======
class ParallelDenseNet(TimeSeriesRegressor):
>>>>>>> 3d67f0d5
    def __init__(self, input_size, output_size, device, **kwargs):
        super().__init__(input_size, output_size, device)
        self.hidden_size = kwargs.get('hidden_size')
        self.n_layers = kwargs.get('n_layers')
        self.num_states = kwargs.get('num_states')

        # we should have that the input size is the number of parallel networks, with the states input stacked with each input

        # Weight tensors for multiple layers (n_layers, n_states, out_dim)
        self.weights = nn.ParameterList([
            nn.Parameter(torch.randn(self.input_size, self.hidden_size if i > 0 else self.num_states,
                                     self.output_size if i == self.n_layers - 1 else self.hidden_size))
            for i in range(self.n_layers)
        ])
        self.biases = nn.ParameterList([
            nn.Parameter(torch.randn(self.input_size, self.output_size if i == self.n_layers - 1 else self.hidden_size))
            for i in range(self.n_layers)
        ])

        self.activation = nn.ReLU()

    def forward(self, x, states):
        """
        x: (time_points, batch, input_size)
        states: (batch, num_states) [these are updated in each iteration, I guess]
        Returns: (time_points, batch, output_size)
        """

        # First, stack x and states for the parallel networks - they should zip together
        out = torch.zeros((x.shape[0], x.shape[1], self.output_size), dtype=torch.float, device=self.device)

        for i in range(x.shape[0]):
            for j in range(self.n_layers):
                x = torch.einsum("bms,msh->bmh", x, self.weights[i]) + self.biases[i]
                x = self.activation(x)

            # then flatten for the output - should be (batch, musc * outputs)
        x = x.reshape(x.shape[0], x.shape[1], -1)

        return out, states

class IdealModel(TimeSeriesRegressor):
    def __init__(self, input_size, output_size, device, **kwargs):
        super().__init__(input_size, output_size, device)
        self.placeholder = nn.Parameter(torch.ones(1, device=device))

    def get_starting_states(self, batch_size, y=None):
        return y

    def forward(self, x, states=None):
        return states * self.placeholder, states

class PhysMuscleModel(TimeSeriesRegressor):
    def __init__(self, input_size, output_size, device, **kwargs):
        super().__init__(input_size, output_size, device)

        self.output_size = output_size

        if input_size * 2 != output_size:
            raise ValueError(f'PhysMuscleModel: Input size must be 1/2 times the output size, got {input_size} and {output_size}')

        self.model = Muscles(device=device, n_joints=output_size // 4)

    def get_starting_states(self, batch_size, y=None):
        return None

    def forward(self, x, states):
        out = torch.zeros((x.shape[0], x.shape[1], self.output_size), dtype=torch.float, device=self.device)
        activations = x.reshape(x.shape[0], x.shape[1], self.input_size // 2, 2)
        for i in range(x.shape[1]):
                F, K = self.model(activations[:, i, :, :], states[1])
                out[:, i, :] = torch.cat([F, K], dim=2).reshape(out.shape[0], out.shape[2])
        return out, None


class NNMuscleModel(TimeSeriesRegressor):
    def __init__(self, input_size, output_size, device, **kwargs):
        super().__init__(input_size, output_size, device)
        self.model_type = kwargs.get('model_type')
        self.model = self.get_model(input_size + output_size, output_size, kwargs)

    def get_starting_states(self, batch_size, y=None):
        return self.model.get_starting_states(batch_size, y)

    def forward(self, x, states):
        out = torch.zeros((x.shape[0], x.shape[1], self.output_size), dtype=torch.float, device=self.device)
        activations = x.reshape(x.shape[0], x.shape[1], self.input_size // 2, 2)
        for i in range(x.shape[1]):
            F, K = self.model(activations[:, i, :, :], states[1])
            out[:, i, :] = torch.cat([F, K], dim=2).reshape(out.shape[0], out.shape[2])
        return out, None

        # return self.model(x, states[0])
        # out = torch.zeros((x.shape[0], x.shape[1], self.output_size), dtype=torch.float, device=self.device)  # todo size of states to calc input size
        # for i in range(x.shape[1]):
        #     model_input = torch.cat([x[:, i, :], states[1].flatten(start_dim=1)], dim=1).unsqueeze(1)  # todo torch.zeros_like for naive
        #     out[:, i:i+1, :], states[0] = self.model(model_input, states[0])
        # return out, None

    def get_model(self, input_size, output_size, config):
        if config['model_type'] == 'ParallelDenseNet':
            modelclass = ParallelDenseNet
        # elif config['model_type'] == 'ParallelGRU':
        #     modelclass = ParallelGRU
        # elif config['model_type'] == 'ParallelLSTM':
        #     modelclass = ParallelLSTM
        # elif config['model_type'] in ['RNN', 'LSTM', 'GRU']:
        #     modelclass = RNN
        else:
            raise ValueError(f'Unknown model type for NNMuscleModel {config["model_type"]}')
        return modelclass(input_size, output_size, self.device, **config)


class PhysJointModel(TimeSeriesRegressor):
    def __init__(self, input_size, output_size, device, **kwargs):
        super().__init__(input_size, output_size, device)

        self.output_size = output_size
        speed_mode = kwargs.get('speed_mode', False)  # todo pass from further up

        if input_size != output_size * 4:
            raise ValueError(
                f'PhysJointModel: Input size must be 4 times the output size, got {input_size} and {output_size}')

        self.model = Joints(device=device, n_joints=output_size, dt=1 / SR, speed_mode=speed_mode)

    def get_starting_states(self, batch_size, y=None):
        """ these are the muscle states! """
        # print(f"get_starting_states: y.shape = {y.shape}")
        theta = y[:, 0, :]
        d_theta = (y[:, 1, :] - y[:, 0, :]) * SR
        states = torch.stack([theta, d_theta], dim=2)
        # print(f"get_starting_states: y.shape = {y.shape}")
        return [states.unsqueeze(3) * self.model.M.unsqueeze(0).unsqueeze(2), states, theta]  # todo dimensions

    def forward(self, x, joint_states):
        out = torch.zeros((x.shape[0], x.shape[1], self.output_size), dtype=torch.float, device=self.device)
        F, K = x.reshape(x.shape[0], x.shape[1], self.output_size, 4).split(dim=3, split_size=2)
        for i in range(x.shape[1]):
            out[:, i, :], joint_states[0], joint_states[1] = self.model(F[:, i, :], K[:, i, :], joint_states[1])
            joint_states[2] = out[:, i, :]
        return out, joint_states
#
# class NNJointModel(TimeSeriesRegressor): # this is the implicit M model
#     def __init__(self, input_size, output_size, device, **kwargs):
#         super().__init__(input_size, output_size, device)
#         self.model_type = kwargs.get('model_type')
#         self.model = self.get_model(input_size, output_size * 5, kwargs)
#         self.tanh = nn.Tanh()
#
#
#     def get_starting_states(self, batch_size, y=None):  # todo make starting state a parameter?
#         theta = y[:, 0, :]
#         d_theta = (y[:, 1, :] - y[:, 0, :]) * SR
#         states = torch.stack([theta, d_theta], dim=2)
#         M = torch.ones((1, self.output_size, 1, 2))
#         M[:, :, :, 0] = -bilinear_M
#         M[:, :, :, 1] = bilinear_M
#
#         return [states.unsqueeze(3) * M,  self.model.get_starting_states(batch_size, y)]
#
#     def forward(self, x, joint_states):
#         out = torch.zeros((x.shape[0], x.shape[1], self.output_size), dtype=torch.float, device=self.device)
#         for i in range(x.shape[1]):
#             model_output, joint_states = self.model(x[:, i, :], joint_states)
#             out[:, i, :], muscle_states = model_output.split(dim=1, split_size=[self.output_size, model_output.shape[1] - self.output_size])
#             muscle_states = self.tanh(muscle_states.reshape(muscle_states.shape[0], self.output_size, 2, 2))
#         return out, muscle_states, joint_states
#
#     def get_model(self, input_size, output_size, config): # todo add to TimeSeriesRegressor ?
#         if config['model_type'] == 'DenseNet':
#             modelclass = DenseNet
#         elif config['model_type'] == 'CNN':
#             modelclass = CNN
#         elif config['model_type'] in ['RNN', 'LSTM', 'GRU']:
#             modelclass = RNN
#         else:
#             raise ValueError(f'Unknown model type for NNJointModel {config["model_type"]}')
#         return modelclass(input_size, output_size, self.device, **config)
class ActivationGRU(TimeSeriesRegressor):
    def __init__(self, input_size, output_size, device, **kwargs):
        super().__init__(input_size, output_size, device)
        # Grab hyperparameters from kwargs:
        self.hidden_size = kwargs.get('hidden_size', 64)
        self.n_layers    = kwargs.get('n_layers', 1)
        # Build a single‐layer GRU:
        self.gru = nn.GRU(
            input_size,                           # EMG channels (e.g. 8)
            self.hidden_size,                     # size of the GRU hidden state
            self.n_layers,                        # number of stacked GRU layers
            batch_first=True                      # (batch, seq_len, input_size)
        )
        self.layernorm = nn.LayerNorm(self.hidden_size)
        # Readout each time‐step from the last hidden dimension → joint angles:
        self.fc  = nn.Linear(self.hidden_size, output_size)

    def get_starting_states(self, batch_size, y=None):
        # Initialize h₀ as zeros: shape = (n_layers, batch_size, hidden_size)
        return torch.zeros(
            self.n_layers, 
            batch_size, 
            self.hidden_size, 
            dtype=torch.float,
            device=self.device
        )

    def forward(self, x, h0):
        # x:  (batch, seq_len, input_size)
        # h0: (n_layers, batch, hidden_size)
        out, h_n = self.gru(x, h0)      # out: (batch, seq_len, hidden_size)
        out = self.fc(out)              # out: (batch, seq_len, output_size)
        out = nn.functional.dropout(out, p=0.2, training=self.training)
        return out, h_n


class NNJointModel(TimeSeriesRegressor):
    def __init__(self, input_size, output_size, device, **kwargs):
        super().__init__(input_size, output_size, device)
        self.model_type = kwargs.get('model_type')
        self.model = self.get_model(input_size, output_size, kwargs)
        self.tanh = nn.Tanh()

        moment_arms = torch.ones((self.output_size, 2), dtype=torch.float, device=self.device) * bilinear_M
        moment_arms[:, 0] = moment_arms[:, 0] * -1  # note that sign flipped
        self.M = nn.Parameter(data=moment_arms)

    def get_starting_states(self, batch_size, y=None):  # todo make starting state a parameter?
        theta = y[:, 0, :]
        d_theta = (y[:, 1, :] - y[:, 0, :]) * SR
        states = torch.stack([theta, d_theta], dim=2)

        return [states.unsqueeze(3) * self.M.unsqueeze(0).unsqueeze(2), self.model.get_starting_states(batch_size, y), theta]

    def forward(self, x, joint_states):
        out = torch.zeros((x.shape[0], x.shape[1], self.output_size), dtype=torch.float, device=self.device)
        for i in range(x.shape[1]):
            out[:, i:i+1, :], joint_states[1] = self.model(x[:, i:i+1, :], joint_states[1])
            theta = out[:, i, :]
            d_theta = (theta - joint_states[2]) * SR
            all_states = torch.stack([theta, d_theta], dim=2)
            joint_states[0] = torch.tanh(all_states.unsqueeze(3) * self.M.unsqueeze(0).unsqueeze(2))

            joint_states[2] = theta

        return out, joint_states


    def get_model(self, input_size, output_size, config):  # todo add to TimeSeriesRegressor ?
        if config['model_type'] == 'DenseNet':
            modelclass = DenseNet
        elif config['model_type'] == 'CNN':
            modelclass = CNN
        elif config['model_type'] in ['RNN', 'LSTM', 'GRU']:
            modelclass = RNN
        else:
            raise ValueError(f'Unknown model type for NNJointModel {config["model_type"]}')
        return modelclass(input_size, output_size, self.device, **config)


class ModularModel(TimeSeriesRegressor):
    def __init__(self, input_size, output_size, device, **kwargs):
        super().__init__(input_size, output_size, device)
        self.activation_model_config = kwargs.get('activation_model')
        self.muscle_model_config = kwargs.get('muscle_model')
        self.joint_model_config = kwargs.get('joint_model')

         # Check if this is an interaction model (has force + material inputs)
        self.is_interaction_model = kwargs.get('is_interaction_model', False)

        self.device = device

        # Input size for activation model
        # For interaction: EMG (8) + Force (5) + Material (1) = 14
        # For free-space: EMG (8) only
        activation_input_size = input_size

        self.activation_model = self.get_model(activation_input_size, output_size * 2, self.activation_model_config)
        self.sigmoid = nn.Sigmoid()
        self.muscle_model = self.get_model(output_size * 2, output_size * 4, self.muscle_model_config)
        self.joint_model = self.get_model(output_size * 4, output_size, self.joint_model_config)
        # self.muscle_model = PhysMuscleModel(output_size * 2, output_size * 4, self.device, **self.muscle_model_config) if self.muscle_model_config['model_type'] == 'PhysMuscleModel' else NNMuscleModel(output_size * 2, output_size * 4, self.device, **self.muscle_model_config)
        # self.joint_model = PhysJointModel(output_size * 4, output_size, self.device, **self.joint_model_config) if self.joint_model_config['model_type'] == 'PhysJointModel' else NNJointModel(output_size * 4, output_size, self.device, **self.joint_model_config)

        # Store intermediate activations for loss computation
        self.last_muscle_activations = None

    def get_model(self, input_size, output_size, config):
        if config['model_type'] == 'DenseNet':
            modelclass = DenseNet
        elif config['model_type'] == 'CNN':
            modelclass = CNN
        elif config['model_type'] in ['RNN', 'LSTM', 'GRU']:
            modelclass = RNN
        elif config['model_type'] == 'PhysMuscleModel':
            modelclass = PhysMuscleModel
        elif config['model_type'] == 'NNMuscleModel':
            modelclass = NNMuscleModel
        elif config['model_type'] == 'PhysJointModel':
            modelclass = PhysJointModel
        elif config['model_type'] == 'NNJointModel':
            modelclass = NNJointModel
        else:
            raise ValueError(f'Unknown model type {config["model_type"]}')
        return modelclass(input_size, output_size, self.device, **config)

    def get_starting_states(self, batch_size, y=None):
        return [self.activation_model.get_starting_states(batch_size, y),  self.muscle_model.get_starting_states(batch_size, y), self.joint_model.get_starting_states(batch_size, y)]

    def forward(self, x, states):
        out = torch.zeros((x.shape[0], x.shape[1], self.output_size), dtype=torch.float, device=self.device)
        muscle_activations_sequence = []

        for i in range(x.shape[1]):
            activation_out, states[0] = self.activation_model(x[:, i:i+1, :], states[0])
            activation_out = self.sigmoid(activation_out)

            # Store muscle activations for loss computation
            muscle_activations_sequence.append(activation_out)

            muscle_out, states[1] = self.muscle_model(activation_out, [states[1], states[2][0]])
            out[:, i:i+1, :], states[2] = self.joint_model(muscle_out, states[2])

        # Store the full sequence of muscle activations
        self.last_muscle_activations = torch.cat(muscle_activations_sequence, dim=1)

        return out, states

    def forwardInference(self, x, states):
        out = torch.zeros((x.shape[0], x.shape[1], self.output_size), dtype=torch.float, device=self.device)
        for i in range(x.shape[1]):
            activation_out, states[0] = self.activation_model(x[:, i:i+1, :], states[0])
            activation_out = self.sigmoid(activation_out)
            muscle_out, states[1] = self.muscle_model(activation_out, [states[1], states[2][0]])
            out[:, i:i+1, :], states[2] = self.joint_model(muscle_out, states[2])

        return out, states, activation_out, muscle_out, states # return all intermediates!


class CompensationModel(TimeSeriesRegressor):
    def __init__(self, input_size, output_size, device, **kwargs):
        super().__init__(input_size, output_size, device)
        activation_model = kwargs.get('activation_model')
        compensation_model = kwargs.get('compensation_model')
        muscle_model = kwargs.get('muscle_model')
        joint_model = kwargs.get('joint_model')

        self.device = device

        self.activation_model = self.get_model(input_size, output_size * 2, activation_model)
        self.sigmoid = nn.Sigmoid()
        self.muscle_model = self.get_model(output_size * 2, output_size * 4, muscle_model)
        self.joint_model = self.get_model(output_size * 4, output_size, joint_model)
        self.compensation_model = self.get_model(3, 2, compensation_model) # want 3 inputs per muscle and 2 output per muscle (a force scaler and a stiffness scaler)
        self.tanh = nn.Tanh()

    def get_model(self, input_size, output_size, config):
        if config['model_type'] == 'DenseNet':
            modelclass = DenseNet
        elif config['model_type'] == 'CNN':
            modelclass = CNN
        elif config['model_type'] in ['RNN', 'LSTM', 'GRU']:
            modelclass = RNN
        elif config['model_type'] == 'PhysMuscleModel':
            modelclass = PhysMuscleModel
        elif config['model_type'] == 'PhysJointModel':
            modelclass = PhysJointModel
        else:
            raise ValueError(f'Unknown model type {config["model_type"]}')
        return modelclass(input_size, output_size, self.device, **config)


    def get_starting_states(self, batch_size, x=None):
        return [self.activation_model.get_starting_states(batch_size, x),  [self.muscle_model.get_starting_states(batch_size, x), self.joint_model.get_starting_states(batch_size, x)[0]], self.compensation_model.get_starting_states(batch_size, x), self.joint_model.get_starting_states(batch_size, x)[1]]

    def forward(self, x, states):
        out = torch.zeros((x.shape[0], x.shape[1], self.output_size), dtype=torch.float, device=self.device)
        for i in range(x.shape[1]):
            activation_out, states[0] = self.activation_model(x[:, i:i + 1, :], states[0])
            activation_out = self.sigmoid(activation_out)
            muscle_out, states[1][0] = self.muscle_model(activation_out, states[1])
            # need to do some ~rearranging~ on the muscle states here to get them as desired - states[1][1] is the muscle state
            # with dimension [batch_size, n_joints, state_num (2), muscle_num (2)]
            # we can pull out the individual muscle states, then stack along the last dimension as [act, len, vel]
            # unsqueeze along the sequence length dimension, and pass in the input as desired
            # hill_muscle_states.shape = [batch_size, seq_len, n_networks, input_size]
            hill_muscle_states = torch.concatenate([activation_out.unsqueeze(3)] + [torch.flatten(states[1][1][:, :, st, :], start_dim=1, end_dim=2).unsqueeze(2).unsqueeze(1) for st in range(2)], dim=3)
            compensation_out, states[2] = self.compensation_model(hill_muscle_states) # [batch_size, seq_len, n_networks, output_size]
            compensation_out = self.tanh(compensation_out)
            muscle_out = muscle_out * (1 + compensation_out)

            out[:, i:i+1, :], states[1][1], states[3] = self.joint_model(muscle_out, states[3])

        return out, states

# ---------------------------------------------------------------------------- #
#                                     OMEN                                     #
# ---------------------------------------------------------------------------- #


"""
Instructions:
./omen_cli.py can be used to train OMEN on data from a session. 
Ater training, OMEN gets saved to a folder (e.g. 'P_149_Left') with
the model, scalers, trained keys, and config.

Changes to TimeSeriesRegressorWrapper:
- in __init__, handle model_type == 'OMEN'
- in load, handle OMEN's loading logic.
"""

class OMENModel(TimeSeriesRegressor):
    def __init__(self,  input_size:int, output_size:int, device:torch.device, **kwargs):
        super().__init__(input_size, output_size, device)
        self.input_size = input_size
        self.output_size = output_size
        self.device = device

    def train(self):
        self.model.train()

    def eval(self):
        self.model.eval()

    def to(self, device:torch.device):
        self.device = device
        self.model.to(device)

    def load(self, model_path:str):
        self.model = RealtimeOMEN.load(model_path)
        self.key = self.model._config.sessions[0]
        # self.x_scaler = self.model.scalers[f'X_{self.key}']
        # self.y_scaler = self.model.scalers[f'Y']
        # self.D = len(self.model.cans)

    def get_starting_states(self, batch_size:int, y:Optional[Tensor]=None) -> None:
        """
            Reset CANs and initialize buffer      
        """
        self.model.reset(self.input_size)
        return None



    def forward(self, x:Tensor, states:Optional[Tensor]=None) -> Tuple[Tensor, Optional[Tensor]]:
        """
            Forward pass for OMEN.
            It uses Portent.encoder to encode the input, 
            then loops over each CANs and unfolds its dynamics.
            It applies scaling as needed and returns the output.

            x is a tensor of inputs of shape (batch_size, seq_len, n_inputs).
            At inference time, batch_size == seq_len == 1.
            Since we don't use OMENModel for training, this function only works at inference time.
        """
        B, S, N = x.shape
        assert B == 1, f"Batch size must be 1: {B}"
        assert S == 1, f"Sequence length must be 1: {S}"
        assert N == self.input_size, f"Input size must match: {N} != {self.input_size}"
        assert self.model.is_reset, "Model must be reset before forward pass"

        # call OMEN
        out = self.model(x.squeeze()).unsqueeze(0)  # (1, n_outputs)
        return out, states
            



# ---------------------------------------------------------------------------- #
#                             TIME SERIES REGRESSOR                            #
# ---------------------------------------------------------------------------- #

class TimeSeriesRegressorWrapper:
<<<<<<< HEAD
    def __init__(self, input_size, output_size, device, n_epochs, learning_rate, weight_decay, warmup_steps, model_type, **kwargs):

=======
    def __init__(self, input_size, output_size, device, n_epochs, learning_rate, warmup_steps, model_type, **kwargs):
        # ! CHANGES: added OMEN model type
>>>>>>> 3d67f0d5
        kwargs.update({'model_type': model_type})

        if model_type == 'DenseNet':
            self.model = DenseNet(input_size, output_size, device, **kwargs)
        elif model_type == 'CNN':
            self.model = CNN(input_size, output_size, device, **kwargs)
        elif model_type == 'GRU':
            self.model = ActivationGRU(input_size, output_size, device, **kwargs)
        # elif model_type in ['RNN', 'LSTM', 'GRU']:
        #     self.model = RNN(input_size, output_size, device, **kwargs)
        elif model_type == 'ModularModel':
            self.model = ModularModel(input_size, output_size, device, **kwargs)
        elif model_type == 'IdealModel':
            self.model = IdealModel(input_size, output_size, device, **kwargs)
        elif model_type == 'CompensationModel':
            self.model = CompensationModel(input_size, output_size, device, **kwargs)
        elif model_type == 'OMEN':
            # ? CHANGE
            self.model = OMENModel(input_size, output_size, device, **kwargs)
        else:
            raise ValueError(f'Unknown model type {model_type}')
        self.model_type = model_type

<<<<<<< HEAD
        self.criterion = nn.MSELoss(reduction='mean')
        self.optimizer = optim.Adam(self.model.parameters(), lr=learning_rate, weight_decay=weight_decay)
        # self.optimizer = optim.AdamW(self.model.parameters(), lr=learning_rate, amsgrad=True)
        self.scheduler = optim.lr_scheduler.ReduceLROnPlateau(self.optimizer, mode='min', factor=0.5, patience=3, threshold_mode='rel', threshold=0.01)

=======
        if model_type != 'OMEN':
            self.criterion = nn.MSELoss(reduction='mean')
            self.optimizer = optim.Adam(self.model.parameters(), lr=learning_rate)
            # self.optimizer = optim.AdamW(self.model.parameters(), lr=learning_rate, amsgrad=True)
            self.scheduler = optim.lr_scheduler.ReduceLROnPlateau(self.optimizer, mode='min', factor=0.5, patience=3, threshold_mode='rel', threshold=0.01)
>>>>>>> 3d67f0d5

        self.n_epochs = n_epochs
        self.warmup_steps = warmup_steps # todo
        # self.warmup_steps = kwargs.get('seq_len') - 1


    def save(self, path):
        os.makedirs(os.path.dirname(path), exist_ok=True)
        torch.save(self.model.state_dict(), path)

    def load(self, path):
        # ! CHANGES: handle OMEN's loading logic.
        if self.model_type == 'OMEN':  # ? CHANGE
            self.model.load(path)
        else:
            self.model.load_state_dict(torch.load(path, map_location=torch.device('cpu')))  # note that we load to cpu
        return self

    def train(self):
        self.model.train()
        return

    def eval(self):
        self.model.eval()
        return
    
    def weighted_mse_loss(self, pred, target, weights):
        # pred/target: (batch, seq_len, output_size)
        # weights: (output_size,) or broadcastable to pred/target shape
        loss = (pred - target) ** 2
        weighted_loss = loss * weights  # Will broadcast weights to last dim
        return weighted_loss.mean()

    def train(self):
        self.model.train()
        return

    def eval(self):
        self.model.eval()
        return

    # def train_one_epoch(self, dataloader):
    #     self.model.train()
    #     epoch_loss = 0
    #     for x, y in dataloader:
    #         states = self.model.get_starting_states(dataloader.batch_size, y)
    #         outputs, states = self.model(x, states)
# 
    #         loss = self.criterion(outputs[:, self.warmup_steps:], y[:, self.warmup_steps:])
# 
    #         self.optimizer.zero_grad(set_to_none=True)
    #         loss.backward()
    #         torch.nn.utils.clip_grad_norm_(self.model.parameters(), 4)
    #         self.optimizer.step()
    #         epoch_loss += loss
# 
    #         if torch.any(torch.isnan(loss)):
    #             print('NAN Loss!')
# 
    #     return epoch_loss.item() / len(dataloader)

    def train_one_epoch(self, dataloader):
        self.model.train()
        epoch_loss = 0.0
        self.dof_min = torch.tensor([0, 0, 0, 0, 0, -120], dtype=torch.float32, device=self.model.device)  
        self.dof_max = torch.tensor([120, 120, 120, 120, 120, 0], dtype=torch.float32, device=self.model.device)

        # 1) Create one global counter before either loop
        global_batch_idx = 0

        output_weights = torch.tensor([1.0, 1.0, 1.0, 1.0, 1.0, 1.0], dtype=torch.float32, device=self.model.device)

        # 2) First pass: just check x/y for NaNs or Infs
        for x, y in dataloader:
            if torch.isnan(x).any() or torch.isinf(x).any():
                print(f"[GlobalBatch {global_batch_idx}] NaN/Inf in x!  "
                    f"x.min()={x.min():.3e}, x.max()={x.max():.3e}")
                # we skip reporting any training on this batch
            elif torch.isnan(y).any() or torch.isinf(y).any():
                print(f"[GlobalBatch {global_batch_idx}] NaN/Inf in y!  "
                    f"y.min()={y.min():.3e}, y.max()={y.max():.3e}")
            # advance the global counter, even if we “skipped” training
            global_batch_idx += 1

        # 3) Second pass: actually do the forward/backward on the same data,
        #    but continue incrementing the same global counter
        for x, y in dataloader:
            states = self.model.get_starting_states(dataloader.batch_size, y)
            outputs, states = self.model(x, states)
            y_targets = y[:, self.warmup_steps:]

            # Prepare thresholds for "extremes" per DoF
            low_thresh = self.dof_min + 0.3 * (self.dof_max - self.dof_min)
            high_thresh = self.dof_max - 0.3 * (self.dof_max - self.dof_min)
            # Reshape for broadcasting
            low_thresh = low_thresh.view(1, 1, -1)
            high_thresh = high_thresh.view(1, 1, -1)

            # Compute weights for each element in the batch/seq/DoF
            weights = torch.where((y_targets < low_thresh) | (y_targets > high_thresh), 2.0, 1.0)
            weights = weights * output_weights.view(1, 1, -1)

            # Weighted loss
            loss = ((outputs[:, self.warmup_steps:] - y_targets) ** 2 * weights).mean()


            # Penalize Mean
            per_dof_means = y_targets.mean(dim=(0,1), keepdim=True).detach()  # [1, 1, 6]
            mean_penalty = torch.abs(outputs[:, self.warmup_steps:] - per_dof_means).mean()
            alpha = 0.01
            loss = loss + alpha * mean_penalty

            # Per-DoF Variance Matching
            target_var_per_dof = y_targets.var(dim=1)  # Shape: [batch_size, 6 DoFs]
            pred_var_per_dof = outputs[:, self.warmup_steps:].var(dim=1)  # Shape: [batch_size, 6 DoFs]

            var_matching_loss = ((pred_var_per_dof - target_var_per_dof) ** 2).mean()
            gamma = 0.01  # Weight for variance matching term
            loss = loss + gamma * var_matching_loss

            self.optimizer.zero_grad(set_to_none=True)
            loss.backward()
            torch.nn.utils.clip_grad_norm_(self.model.parameters(), 1.0)
            self.optimizer.step()
            epoch_loss += loss.detach().item()

            if torch.any(torch.isnan(loss)):
                print(f"[GlobalBatch {global_batch_idx}] NAN Loss!")

            global_batch_idx += 1
        return epoch_loss / len(dataloader)


    def train_one_epoch_enhanced(self, dataloader, use_enhanced_loss=False):
        """
        Enhanced training loop with optional physiology loss
        """
        self.model.train()
        epoch_loss = 0.0
        position_loss_sum = 0.0
        physiology_loss_sum = 0.0
        
        # DOF limits for joint angle constraints (from your existing code)
        self.dof_min = torch.tensor([0, 0, 0, 0, 0, -120], dtype=torch.float32, device=self.model.device)  
        self.dof_max = torch.tensor([120, 120, 120, 120, 120, 0], dtype=torch.float32, device=self.model.device)
        
        output_weights = torch.tensor([1.0, 1.0, 1.0, 1.0, 1.0, 1.0], dtype=torch.float32, device=self.model.device)

        for batch_data in dataloader:
            # Handle different batch formats
            if len(batch_data) >= 3:
                x, y, force_data = batch_data[:3]
            else:
                x, y = batch_data[:2]
                force_data = None
            
            states = self.model.get_starting_states(dataloader.batch_size, y)
            outputs, final_states = self.model(x, states)
            
            # Get muscle activations if available (for ModularModel)
            muscle_activations = None
            if hasattr(self.model, 'last_muscle_activations'):
                muscle_activations = self.model.last_muscle_activations
            
            # Use enhanced loss if requested and data is available
            if use_enhanced_loss and muscle_activations is not None and force_data is not None:

                # print("Using simplified enhanced loss...")
                assert muscle_activations is not None, "Muscle_activations is None!"
                assert force_data is not None, "Force_data is None!"

                loss, pos_loss, phys_loss = simplified_enhanced_loss(
                    outputs, y, muscle_activations, force_data, self.warmup_steps
                )

                position_loss_sum += pos_loss
                physiology_loss_sum += phys_loss
                
            else:
                # Standard loss computation (from your existing train_one_epoch)
                y_targets = y[:, self.warmup_steps:]
                
                # Your existing loss calculation logic
                loss = ((outputs[:, self.warmup_steps:] - y_targets) ** 2).mean()

                # Your existing regularization terms
                y_mean = y_targets.mean().detach()
                mean_penalty = torch.abs(outputs[:, self.warmup_steps:] - y_mean).mean()
                pred_var = outputs[:, self.warmup_steps:].var()
                
                alpha, beta = 0.01, 0.01
                loss = loss + alpha * mean_penalty - beta * pred_var

            # Backward pass (same for both)
            self.optimizer.zero_grad(set_to_none=True)
            loss.backward()
            torch.nn.utils.clip_grad_norm_(self.model.parameters(), 1.0)
            self.optimizer.step()
            
            epoch_loss += loss.detach().item()

            if torch.any(torch.isnan(loss)):
                print(f"NAN Loss detected!")

        avg_epoch_loss = epoch_loss / len(dataloader)
        
        # Return detailed loss info if using enhanced loss
        if use_enhanced_loss:
            return {
                'total_loss': avg_epoch_loss,
                'position_loss': position_loss_sum / len(dataloader),
                'physiology_loss': physiology_loss_sum / len(dataloader)
            }
        else:
            return avg_epoch_loss
    

    def predict(self, test_set, features, targets):
        self.model.eval()
        x = torch.tensor(test_set.loc[:, features].values, dtype=torch.float32).unsqueeze(0).to(self.device)
        y = torch.tensor(test_set.loc[:, targets].values, dtype=torch.float32).unsqueeze(0).to(self.device)
        # print(f"predict: input y shape = {y.shape}")
        with torch.no_grad():
            states = self.model.get_starting_states(1, y)
            y_pred, _ = self.model(x, states=states)
        return y_pred

    def to(self, device):
        self.device = device
        self.model.to(device)
        return self

    def eval(self):
        self.model.eval()
        return self

    # extra wrappers to expose arguments as needed
    def named_buffers(self, *args, **kwargs):
        return self.model.named_buffers(*args, **kwargs)

    def named_parameters(self, *args, **kwargs):
        return self.model.named_parameters(*args, **kwargs)

    def named_modules(self, *args, **kwargs):
        return self.model.named_modules(*args, **kwargs)

    def parameters(self, *args, **kwargs):
        return self.model.parameters(*args, **kwargs)

    def modules(self, *args, **kwargs):
        return self.model.modules(*args, **kwargs)


# if __name__ == '__main__':
#     model = ModularModel(device=torch.device('cpu'), input_size=8, output_size=4, muscleType='bilinear', nn_ratio=0.2)
#     x = torch.tensor([[[1, 2], [1, 2], [1, 2], [1, 2]], [[1, 2], [1, 2], [1, 2], [1, 2]], [[1, 2], [1, 2], [1, 2], [1, 2]], [[1, 2], [1, 2], [1, 2], [1, 2]], [[1, 2], [1, 2], [1, 2], [1, 2]]], dtype=torch.float).unsqueeze(1).repeat(1, 125, 1, 1) / 2
#     states = model.get_starting_states(5, x)
#     out, states = model(x, states) # x.shape = (batch_size, seq_len, n_joints, n_muscles_per_joint)
#     print(out)<|MERGE_RESOLUTION|>--- conflicted
+++ resolved
@@ -336,13 +336,7 @@
 
         return out, states
 
-<<<<<<< HEAD
-
-
-class IdealModel(TimeSeriesRegressor):
-=======
 class ParallelDenseNet(TimeSeriesRegressor):
->>>>>>> 3d67f0d5
     def __init__(self, input_size, output_size, device, **kwargs):
         super().__init__(input_size, output_size, device)
         self.hidden_size = kwargs.get('hidden_size')
@@ -383,6 +377,7 @@
         x = x.reshape(x.shape[0], x.shape[1], -1)
 
         return out, states
+
 
 class IdealModel(TimeSeriesRegressor):
     def __init__(self, input_size, output_size, device, **kwargs):
@@ -815,13 +810,8 @@
 # ---------------------------------------------------------------------------- #
 
 class TimeSeriesRegressorWrapper:
-<<<<<<< HEAD
     def __init__(self, input_size, output_size, device, n_epochs, learning_rate, weight_decay, warmup_steps, model_type, **kwargs):
 
-=======
-    def __init__(self, input_size, output_size, device, n_epochs, learning_rate, warmup_steps, model_type, **kwargs):
-        # ! CHANGES: added OMEN model type
->>>>>>> 3d67f0d5
         kwargs.update({'model_type': model_type})
 
         if model_type == 'DenseNet':
@@ -845,19 +835,11 @@
             raise ValueError(f'Unknown model type {model_type}')
         self.model_type = model_type
 
-<<<<<<< HEAD
         self.criterion = nn.MSELoss(reduction='mean')
         self.optimizer = optim.Adam(self.model.parameters(), lr=learning_rate, weight_decay=weight_decay)
         # self.optimizer = optim.AdamW(self.model.parameters(), lr=learning_rate, amsgrad=True)
         self.scheduler = optim.lr_scheduler.ReduceLROnPlateau(self.optimizer, mode='min', factor=0.5, patience=3, threshold_mode='rel', threshold=0.01)
 
-=======
-        if model_type != 'OMEN':
-            self.criterion = nn.MSELoss(reduction='mean')
-            self.optimizer = optim.Adam(self.model.parameters(), lr=learning_rate)
-            # self.optimizer = optim.AdamW(self.model.parameters(), lr=learning_rate, amsgrad=True)
-            self.scheduler = optim.lr_scheduler.ReduceLROnPlateau(self.optimizer, mode='min', factor=0.5, patience=3, threshold_mode='rel', threshold=0.01)
->>>>>>> 3d67f0d5
 
         self.n_epochs = n_epochs
         self.warmup_steps = warmup_steps # todo
