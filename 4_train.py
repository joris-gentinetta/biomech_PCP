import argparse
import math
import os
import yaml
os.environ['PYTORCH_ENABLE_MPS_FALLBACK'] = '1'
import torch
import numpy as np
from os.path import join
import wandb
<<<<<<< HEAD
from tqdm import tqdm
from helpers.predict_utils import Config, train_model, TSDataset, TSDataLoader
from helpers.parallelization_utils import UnevenDistributedDataParallel
import torch.distributed as dist
import torch.multiprocessing as mp

def setup(rank, world_size):
    os.environ['MASTER_ADDR'] = 'localhost'
    os.environ['MASTER_PORT'] = '12355'

    # initialize the process group
    dist.init_process_group("nccl", rank=rank, world_size=world_size)

def cleanup():
    dist.destroy_process_group()

def func_test(rank, world_size, args, config, data_dirs, trainsets, testsets):
    setup(rank, world_size)
    torch.cuda.set_device(rank)
    device = torch.device(f'cuda:{rank}')

    model = TimeSeriesRegressorWrapper(device=device, input_size=len(config.features),
                                       output_size=len(config.targets), **(config.to_dict()))

    model.to(device)

    if args.multi_gpu and world_size > 1:
        # model = torch.nn.DataParallel(model)
        device_ratio = [4, 1] # do 80% of the processing on the first GPU
        model = UnevenDistributedDataParallel(model, device_ids=[rank], device_ratio=device_ratio)

    model.to(device)
    dataset = TSDataset(trainsets, config.features, config.targets, sequence_len=125, device=device)
    dataloader = TSDataLoader(dataset, batch_size=config.batch_size, shuffle=True, drop_last=True)

    with tqdm(range(model.n_epochs)) as pbar:
        for epoch in pbar:
            pbar.set_description(f'Epoch {epoch}')
            if config.model_type == 'ActivationAndBiophys':
                for param in model.model.biophys_model.parameters():
                    param.requires_grad = False if epoch < config.biophys_config['n_freeze_epochs'] else True
            train_loss = model.train_one_epoch(dataloader)
            lr = model.scheduler.get_last_lr()[0]
            # todo val_loss
            model.scheduler.step(train_loss)  # Update the learning rate after each epoch
            pbar.set_postfix({'gpu': rank, 'lr': lr, 'loss': train_loss})

    if rank == 0: # only run validation from one?
        model.eval()
        with torch.no_grad():
            for set_id, test_set in enumerate(testsets):
                val_pred = model.predict(test_set, config.features).squeeze(0).to('cpu').detach().numpy()

                val_pred = np.clip(val_pred, -1, 1)
                test_set[config.targets] = val_pred
                test_set = (test_set + 1) * math.pi / 2

                test_set.loc[:, (args.intact_hand, 'thumbInPlaneAng')] = test_set.loc[:,
                                                                         (args.intact_hand, 'thumbInPlaneAng')] - math.pi
                test_set.loc[:, (args.intact_hand, 'wristRot')] = (test_set.loc[:,
                                                                   (args.intact_hand, 'wristRot')] * 2) - math.pi
                test_set.loc[:, (args.intact_hand, 'wristFlex')] = (
                            test_set.loc[:, (args.intact_hand, 'wristFlex')] - math.pi / 2)
                test_set.to_parquet(join(data_dirs[set_id], f'pred_angles-{args.config_name}.parquet'))

    cleanup()

if __name__ == '__main__':
=======
import multiprocessing

from helpers.predict_utils import Config, get_data, train_model


def wandb_process(arguments):
    config = arguments['config']
    wandb.agent(arguments['sweep_id'],
                lambda: train_model(arguments['trainsets'], arguments['testsets'], arguments['device'], config.wandb_mode, config.wandb_project, config.name))
    print(arguments['id'])


if __name__ == '__main__':

>>>>>>> 389f0193
    parser = argparse.ArgumentParser(description='Timeseries data analysis')
    parser.add_argument('--person_dir', type=str, required=True, help='Person directory')
    parser.add_argument('--intact_hand', type=str, required=True, help='Intact hand (Right/Left)')
    parser.add_argument('--config_name', type=str, required=True, help='Training configuration')
    parser.add_argument('-v', '--visualize', action='store_true', help='Plot data exploration results')
    parser.add_argument('-hs', '--hyperparameter_search', action='store_true', help='Perform hyperparameter search')
    parser.add_argument('-t', '--test', action='store_true', help='Test the model')
<<<<<<< HEAD
    parser.add_argument('-tf32', '--allow_tf32', action='store_true', help='Allow TF32 mixed precision matrix multiply')
    parser.add_argument('-s', '--save_model', action='store_true', help='Save a model')
    parser.add_argument('-mgpu', '--multi_gpu', action='store_true', help='Use multiple GPUs')
=======
    parser.add_argument('-s', '--save_model', action='store_true', help='Save a model')
>>>>>>> 389f0193
    args = parser.parse_args()

    sampling_frequency = 60

    if torch.cuda.is_available():
        device = torch.device("cuda")
        print('Using CUDA')
<<<<<<< HEAD

        # List available GPUs
        if args.multi_gpu:
            n_gpus = torch.cuda.device_count()
            print(f'Number of available GPUs: {n_gpus}')
            for i in range(n_gpus):
                print(f'GPU{i}: {torch.cuda.get_device_name(i)}')

=======
>>>>>>> 389f0193
    # elif torch.backends.mps.is_available():
    #     device = torch.device("mps")
    #     print('Using MPS')
    else:
        device = torch.device("cpu")
        print('Using CPU')

<<<<<<< HEAD
    if args.allow_tf32:
        torch.backends.cuda.matmul.allow_tf32 = True
        print('TF32 enabled')
=======
>>>>>>> 389f0193

    with open(join('data', args.person_dir, 'configs', f'{args.config_name}.yaml'), 'r') as file:
        wandb_config = yaml.safe_load(file)
        config = Config(wandb_config)
<<<<<<< HEAD
    data_dirs = [join('data', args.person_dir, 'recordings', recording, 'experiments', '1') for recording in config.recordings]


    trainsets = []
    testsets = []
    combined_sets = []
    for recording_id, data_dir in enumerate(data_dirs):
        angles = pd.read_parquet(join(data_dir, 'cropped_smooth_angles.parquet'))
        angles.index = range(len(angles))
        emg = np.load(join(data_dir, 'cropped_aligned_emg.npy'))

        data = angles.copy()
        data.loc[:, (args.intact_hand, 'thumbInPlaneAng')] = data.loc[:, (args.intact_hand, 'thumbInPlaneAng')] + math.pi
        data.loc[:, (args.intact_hand, 'wristRot')] = (data.loc[:, (args.intact_hand, 'wristRot')] + math.pi) / 2
        data.loc[:, (args.intact_hand, 'wristFlex')] = (data.loc[:, (args.intact_hand, 'wristFlex')] + math.pi / 2)

        data = (2 * data - math.pi) / math.pi
        data = np.clip(data, -1, 1)

        for feature in config.features:
            data[feature] = emg[:, feature[1]]

        if args.visualize:
            data[config.features].plot(subplots=True, title=f'Features {config.recordings[recording_id]}', legend=False)
            plt.show()

            jointNames = [joint[1] for joint in config.targets]
            data[config.targets].plot(subplots=True, title=f'Targets {config.recordings[recording_id]}\n{[i for i in jointNames[:4]]}\n{[i for i in jointNames[4:]]}', legend=False)
            plt.show()

        test_set = data.loc[len(data) // 5 * 4:].copy()
        train = data.loc[: len(data) // 5 * 4].copy()
        trainsets.append(train)
        testsets.append(test_set)
        combined_sets.append(data.copy())


    if args.hyperparameter_search:
        sweep_id = wandb.sweep(wandb_config, project=f'{args.person_dir}_{args.config_name}')
        wandb.agent(sweep_id, lambda config=None: train_model(trainsets, testsets, config=config))

    # if args.test:
    #     model = TimeSeriesRegressorWrapper(device=device, input_size=len(config.features), output_size=len(config.targets), **(config.to_dict()))
    #
    #     if args.multi_gpu and n_gpus > 1:
    #         # model = torch.nn.DataParallel(model)
    #         model = UnevenDistributedDataParallel(model, ) # todo something with me here!
    #
    #     model.to(device)
    #     dataset = TSDataset(trainsets, config.features, config.targets, sequence_len=125, device=device)
    #     dataloader = TSDataLoader(dataset, batch_size=config.batch_size, shuffle=True, drop_last=True)
    #
    #     print('Training model...')
    #     with tqdm(range(model.n_epochs)) as pbar:
    #         for epoch in pbar:
    #             pbar.set_description(f'Epoch {epoch}')
    #             # for epoch in tqdm(range(model.n_epochs)):
    #             if config.model_type == 'ActivationAndBiophys':
    #                 for param in model.model.biophys_model.parameters():
    #                     param.requires_grad = False if epoch < config.biophys_config['n_freeze_epochs'] else True
    #             train_loss = model.train_one_epoch(dataloader)
    #             lr = model.scheduler.get_last_lr()[0]
    #             # todo val_loss
    #             model.scheduler.step(train_loss)  # Update the learning rate after each epoch
    #             pbar.set_postfix({'lr': lr, 'loss': train_loss})
    #             # print(f'Epoch {epoch}, lr: {lr}, loss: {train_loss}')
    #
    #     for set_id, test_set in enumerate(testsets):
    #         val_pred = model.predict(test_set, config.features).squeeze(0).to('cpu').detach().numpy()
    #
    #         val_pred = np.clip(val_pred, -1, 1)
    #         test_set[config.targets] = val_pred
    #         test_set = (test_set * math.pi + math.pi) / 2
    #
    #         test_set.loc[:, (args.intact_hand, 'thumbInPlaneAng')] = test_set.loc[:, (args.intact_hand, 'thumbInPlaneAng')] - math.pi
    #         test_set.loc[:, (args.intact_hand, 'wristRot')] = (test_set.loc[:, (args.intact_hand, 'wristRot')] * 2) - math.pi
    #         test_set.loc[:, (args.intact_hand, 'wristFlex')] = (test_set.loc[:, (args.intact_hand, 'wristFlex')] - math.pi / 2)
    #         test_set.to_parquet(join(data_dirs[set_id], f'pred_angles-{args.config_name}.parquet'))


    if args.test:
        print('Training model...')
        if args.multi_gpu and n_gpus > 1:
            world_size = n_gpus
            mp.spawn(func_test, args=(world_size, args, config, data_dirs, trainsets, testsets), nprocs=world_size, join=True)
        else:
            func_test(0, 1, args, config, data_dirs, trainsets, testsets)


    if args.save_model:
        model = TimeSeriesRegressorWrapper(input_size=len(config.features), hidden_size=config.hidden_size,
                                          output_size=len(config.targets), n_epochs=config.n_epochs,
                                          seq_len=config.seq_len,
                                          learning_rate=config.learning_rate,
                                          warmup_steps=config.warmup_steps, num_layers=config.n_layers,
                                          model_type=config.model_type)
        model.to(device)
        dataset = TSDataset(combined_sets, config.features, config.targets, sequence_len=125, device=device)
        dataloader = TSDataLoader(dataset, batch_size=config.batch_size, shuffle=True, drop_last=True)

        print('Training model...')
        for epoch in tqdm(range(model.n_epochs)):
            if config.model_type == 'ActivationAndBiophys':
                for param in model.model.biophys_model.parameters():
                    param.requires_grad = False if epoch < config.biophys_config['n_freeze_epochs'] else True
            train_loss = model.train_one_epoch(dataloader)
            # todo val_loss
            model.scheduler.step(train_loss)  # Update the learning rate after each epoch



        model.to(torch.device('cpu'))
        os.makedirs(join('data', args.person_dir, 'models'), exist_ok=True)
        model.save(join('data', args.person_dir, 'models', f'{args.config_name}.pt'))
=======

    data_dirs = [join('data', args.person_dir, 'recordings', recording, 'experiments', '1') for recording in
                 config.recordings]

    trainsets, testsets, combined_sets = get_data(config, data_dirs, args.intact_hand, visualize=args.visualize)

    if args.hyperparameter_search:  # training on training set, evaluation on test set
        sweep_id = wandb.sweep(wandb_config, project=config.wandb_project)
        # wandb.agent(sweep_id, lambda: train_model(trainsets, testsets, device, config.wandb_mode, config.wandb_project, config.name))

        pool = multiprocessing.Pool(processes=4)
        pool.map(wandb_process, [{'id': i, 'config': config, 'sweep_id': sweep_id, 'trainsets': trainsets, 'testsets': testsets, 'device': device} for i in range(4)])



    if args.test:  # trains on the training set and saves the test set predictions
        model = train_model(trainsets, testsets, device, config.wandb_mode, config.wandb_project, config.name)

        for set_id, test_set in enumerate(testsets):
            val_pred = model.predict(test_set, config.features, config.targets).squeeze(0).to('cpu').detach().numpy()

            val_pred = np.clip(val_pred, -1, 1)
            test_set[config.targets] = val_pred
            test_set = (test_set * math.pi + math.pi) / 2

            test_set.loc[:, (args.intact_hand, 'thumbInPlaneAng')] = test_set.loc[:, (args.intact_hand, 'thumbInPlaneAng')] - math.pi
            test_set.loc[:, (args.intact_hand, 'wristRot')] = (test_set.loc[:, (args.intact_hand, 'wristRot')] * 2) - math.pi
            test_set.loc[:, (args.intact_hand, 'wristFlex')] = (test_set.loc[:, (args.intact_hand, 'wristFlex')] - math.pi / 2)
            test_set.to_parquet(join(data_dirs[set_id], f'pred_angles-{args.config_name}.parquet'))


    if args.save_model:  # trains on the whole dataset and saves the model
        model = train_model(combined_sets, testsets, device, config.wandb_mode, config.wandb_project, config.name)

        model.to(torch.device('cpu'))
        os.makedirs(join('data', args.person_dir, 'models'), exist_ok=True)
        model.save(join('data', args.person_dir, 'models', f'{config.name}.pt'))
>>>>>>> 389f0193
<|MERGE_RESOLUTION|>--- conflicted
+++ resolved
@@ -7,76 +7,6 @@
 import numpy as np
 from os.path import join
 import wandb
-<<<<<<< HEAD
-from tqdm import tqdm
-from helpers.predict_utils import Config, train_model, TSDataset, TSDataLoader
-from helpers.parallelization_utils import UnevenDistributedDataParallel
-import torch.distributed as dist
-import torch.multiprocessing as mp
-
-def setup(rank, world_size):
-    os.environ['MASTER_ADDR'] = 'localhost'
-    os.environ['MASTER_PORT'] = '12355'
-
-    # initialize the process group
-    dist.init_process_group("nccl", rank=rank, world_size=world_size)
-
-def cleanup():
-    dist.destroy_process_group()
-
-def func_test(rank, world_size, args, config, data_dirs, trainsets, testsets):
-    setup(rank, world_size)
-    torch.cuda.set_device(rank)
-    device = torch.device(f'cuda:{rank}')
-
-    model = TimeSeriesRegressorWrapper(device=device, input_size=len(config.features),
-                                       output_size=len(config.targets), **(config.to_dict()))
-
-    model.to(device)
-
-    if args.multi_gpu and world_size > 1:
-        # model = torch.nn.DataParallel(model)
-        device_ratio = [4, 1] # do 80% of the processing on the first GPU
-        model = UnevenDistributedDataParallel(model, device_ids=[rank], device_ratio=device_ratio)
-
-    model.to(device)
-    dataset = TSDataset(trainsets, config.features, config.targets, sequence_len=125, device=device)
-    dataloader = TSDataLoader(dataset, batch_size=config.batch_size, shuffle=True, drop_last=True)
-
-    with tqdm(range(model.n_epochs)) as pbar:
-        for epoch in pbar:
-            pbar.set_description(f'Epoch {epoch}')
-            if config.model_type == 'ActivationAndBiophys':
-                for param in model.model.biophys_model.parameters():
-                    param.requires_grad = False if epoch < config.biophys_config['n_freeze_epochs'] else True
-            train_loss = model.train_one_epoch(dataloader)
-            lr = model.scheduler.get_last_lr()[0]
-            # todo val_loss
-            model.scheduler.step(train_loss)  # Update the learning rate after each epoch
-            pbar.set_postfix({'gpu': rank, 'lr': lr, 'loss': train_loss})
-
-    if rank == 0: # only run validation from one?
-        model.eval()
-        with torch.no_grad():
-            for set_id, test_set in enumerate(testsets):
-                val_pred = model.predict(test_set, config.features).squeeze(0).to('cpu').detach().numpy()
-
-                val_pred = np.clip(val_pred, -1, 1)
-                test_set[config.targets] = val_pred
-                test_set = (test_set + 1) * math.pi / 2
-
-                test_set.loc[:, (args.intact_hand, 'thumbInPlaneAng')] = test_set.loc[:,
-                                                                         (args.intact_hand, 'thumbInPlaneAng')] - math.pi
-                test_set.loc[:, (args.intact_hand, 'wristRot')] = (test_set.loc[:,
-                                                                   (args.intact_hand, 'wristRot')] * 2) - math.pi
-                test_set.loc[:, (args.intact_hand, 'wristFlex')] = (
-                            test_set.loc[:, (args.intact_hand, 'wristFlex')] - math.pi / 2)
-                test_set.to_parquet(join(data_dirs[set_id], f'pred_angles-{args.config_name}.parquet'))
-
-    cleanup()
-
-if __name__ == '__main__':
-=======
 import multiprocessing
 
 from helpers.predict_utils import Config, get_data, train_model
@@ -91,7 +21,6 @@
 
 if __name__ == '__main__':
 
->>>>>>> 389f0193
     parser = argparse.ArgumentParser(description='Timeseries data analysis')
     parser.add_argument('--person_dir', type=str, required=True, help='Person directory')
     parser.add_argument('--intact_hand', type=str, required=True, help='Intact hand (Right/Left)')
@@ -99,13 +28,7 @@
     parser.add_argument('-v', '--visualize', action='store_true', help='Plot data exploration results')
     parser.add_argument('-hs', '--hyperparameter_search', action='store_true', help='Perform hyperparameter search')
     parser.add_argument('-t', '--test', action='store_true', help='Test the model')
-<<<<<<< HEAD
-    parser.add_argument('-tf32', '--allow_tf32', action='store_true', help='Allow TF32 mixed precision matrix multiply')
     parser.add_argument('-s', '--save_model', action='store_true', help='Save a model')
-    parser.add_argument('-mgpu', '--multi_gpu', action='store_true', help='Use multiple GPUs')
-=======
-    parser.add_argument('-s', '--save_model', action='store_true', help='Save a model')
->>>>>>> 389f0193
     args = parser.parse_args()
 
     sampling_frequency = 60
@@ -113,7 +36,6 @@
     if torch.cuda.is_available():
         device = torch.device("cuda")
         print('Using CUDA')
-<<<<<<< HEAD
 
         # List available GPUs
         if args.multi_gpu:
@@ -122,8 +44,6 @@
             for i in range(n_gpus):
                 print(f'GPU{i}: {torch.cuda.get_device_name(i)}')
 
-=======
->>>>>>> 389f0193
     # elif torch.backends.mps.is_available():
     #     device = torch.device("mps")
     #     print('Using MPS')
@@ -131,132 +51,13 @@
         device = torch.device("cpu")
         print('Using CPU')
 
-<<<<<<< HEAD
     if args.allow_tf32:
         torch.backends.cuda.matmul.allow_tf32 = True
         print('TF32 enabled')
-=======
->>>>>>> 389f0193
 
     with open(join('data', args.person_dir, 'configs', f'{args.config_name}.yaml'), 'r') as file:
         wandb_config = yaml.safe_load(file)
         config = Config(wandb_config)
-<<<<<<< HEAD
-    data_dirs = [join('data', args.person_dir, 'recordings', recording, 'experiments', '1') for recording in config.recordings]
-
-
-    trainsets = []
-    testsets = []
-    combined_sets = []
-    for recording_id, data_dir in enumerate(data_dirs):
-        angles = pd.read_parquet(join(data_dir, 'cropped_smooth_angles.parquet'))
-        angles.index = range(len(angles))
-        emg = np.load(join(data_dir, 'cropped_aligned_emg.npy'))
-
-        data = angles.copy()
-        data.loc[:, (args.intact_hand, 'thumbInPlaneAng')] = data.loc[:, (args.intact_hand, 'thumbInPlaneAng')] + math.pi
-        data.loc[:, (args.intact_hand, 'wristRot')] = (data.loc[:, (args.intact_hand, 'wristRot')] + math.pi) / 2
-        data.loc[:, (args.intact_hand, 'wristFlex')] = (data.loc[:, (args.intact_hand, 'wristFlex')] + math.pi / 2)
-
-        data = (2 * data - math.pi) / math.pi
-        data = np.clip(data, -1, 1)
-
-        for feature in config.features:
-            data[feature] = emg[:, feature[1]]
-
-        if args.visualize:
-            data[config.features].plot(subplots=True, title=f'Features {config.recordings[recording_id]}', legend=False)
-            plt.show()
-
-            jointNames = [joint[1] for joint in config.targets]
-            data[config.targets].plot(subplots=True, title=f'Targets {config.recordings[recording_id]}\n{[i for i in jointNames[:4]]}\n{[i for i in jointNames[4:]]}', legend=False)
-            plt.show()
-
-        test_set = data.loc[len(data) // 5 * 4:].copy()
-        train = data.loc[: len(data) // 5 * 4].copy()
-        trainsets.append(train)
-        testsets.append(test_set)
-        combined_sets.append(data.copy())
-
-
-    if args.hyperparameter_search:
-        sweep_id = wandb.sweep(wandb_config, project=f'{args.person_dir}_{args.config_name}')
-        wandb.agent(sweep_id, lambda config=None: train_model(trainsets, testsets, config=config))
-
-    # if args.test:
-    #     model = TimeSeriesRegressorWrapper(device=device, input_size=len(config.features), output_size=len(config.targets), **(config.to_dict()))
-    #
-    #     if args.multi_gpu and n_gpus > 1:
-    #         # model = torch.nn.DataParallel(model)
-    #         model = UnevenDistributedDataParallel(model, ) # todo something with me here!
-    #
-    #     model.to(device)
-    #     dataset = TSDataset(trainsets, config.features, config.targets, sequence_len=125, device=device)
-    #     dataloader = TSDataLoader(dataset, batch_size=config.batch_size, shuffle=True, drop_last=True)
-    #
-    #     print('Training model...')
-    #     with tqdm(range(model.n_epochs)) as pbar:
-    #         for epoch in pbar:
-    #             pbar.set_description(f'Epoch {epoch}')
-    #             # for epoch in tqdm(range(model.n_epochs)):
-    #             if config.model_type == 'ActivationAndBiophys':
-    #                 for param in model.model.biophys_model.parameters():
-    #                     param.requires_grad = False if epoch < config.biophys_config['n_freeze_epochs'] else True
-    #             train_loss = model.train_one_epoch(dataloader)
-    #             lr = model.scheduler.get_last_lr()[0]
-    #             # todo val_loss
-    #             model.scheduler.step(train_loss)  # Update the learning rate after each epoch
-    #             pbar.set_postfix({'lr': lr, 'loss': train_loss})
-    #             # print(f'Epoch {epoch}, lr: {lr}, loss: {train_loss}')
-    #
-    #     for set_id, test_set in enumerate(testsets):
-    #         val_pred = model.predict(test_set, config.features).squeeze(0).to('cpu').detach().numpy()
-    #
-    #         val_pred = np.clip(val_pred, -1, 1)
-    #         test_set[config.targets] = val_pred
-    #         test_set = (test_set * math.pi + math.pi) / 2
-    #
-    #         test_set.loc[:, (args.intact_hand, 'thumbInPlaneAng')] = test_set.loc[:, (args.intact_hand, 'thumbInPlaneAng')] - math.pi
-    #         test_set.loc[:, (args.intact_hand, 'wristRot')] = (test_set.loc[:, (args.intact_hand, 'wristRot')] * 2) - math.pi
-    #         test_set.loc[:, (args.intact_hand, 'wristFlex')] = (test_set.loc[:, (args.intact_hand, 'wristFlex')] - math.pi / 2)
-    #         test_set.to_parquet(join(data_dirs[set_id], f'pred_angles-{args.config_name}.parquet'))
-
-
-    if args.test:
-        print('Training model...')
-        if args.multi_gpu and n_gpus > 1:
-            world_size = n_gpus
-            mp.spawn(func_test, args=(world_size, args, config, data_dirs, trainsets, testsets), nprocs=world_size, join=True)
-        else:
-            func_test(0, 1, args, config, data_dirs, trainsets, testsets)
-
-
-    if args.save_model:
-        model = TimeSeriesRegressorWrapper(input_size=len(config.features), hidden_size=config.hidden_size,
-                                          output_size=len(config.targets), n_epochs=config.n_epochs,
-                                          seq_len=config.seq_len,
-                                          learning_rate=config.learning_rate,
-                                          warmup_steps=config.warmup_steps, num_layers=config.n_layers,
-                                          model_type=config.model_type)
-        model.to(device)
-        dataset = TSDataset(combined_sets, config.features, config.targets, sequence_len=125, device=device)
-        dataloader = TSDataLoader(dataset, batch_size=config.batch_size, shuffle=True, drop_last=True)
-
-        print('Training model...')
-        for epoch in tqdm(range(model.n_epochs)):
-            if config.model_type == 'ActivationAndBiophys':
-                for param in model.model.biophys_model.parameters():
-                    param.requires_grad = False if epoch < config.biophys_config['n_freeze_epochs'] else True
-            train_loss = model.train_one_epoch(dataloader)
-            # todo val_loss
-            model.scheduler.step(train_loss)  # Update the learning rate after each epoch
-
-
-
-        model.to(torch.device('cpu'))
-        os.makedirs(join('data', args.person_dir, 'models'), exist_ok=True)
-        model.save(join('data', args.person_dir, 'models', f'{args.config_name}.pt'))
-=======
 
     data_dirs = [join('data', args.person_dir, 'recordings', recording, 'experiments', '1') for recording in
                  config.recordings]
@@ -269,7 +70,6 @@
 
         pool = multiprocessing.Pool(processes=4)
         pool.map(wandb_process, [{'id': i, 'config': config, 'sweep_id': sweep_id, 'trainsets': trainsets, 'testsets': testsets, 'device': device} for i in range(4)])
-
 
 
     if args.test:  # trains on the training set and saves the test set predictions
@@ -293,5 +93,4 @@
 
         model.to(torch.device('cpu'))
         os.makedirs(join('data', args.person_dir, 'models'), exist_ok=True)
-        model.save(join('data', args.person_dir, 'models', f'{config.name}.pt'))
->>>>>>> 389f0193
+        model.save(join('data', args.person_dir, 'models', f'{config.name}.pt'))